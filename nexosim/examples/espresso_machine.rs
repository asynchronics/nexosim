//! Example: espresso coffee machine.
//!
//! This example demonstrates in particular:
//!
//! * non-trivial state machines,
//! * cancellation of events,
//! * model initialization,
//!
//! ```text
//!                                                   flow rate
//!                                ┌─────────────────────────────────────────────┐
//!                                │                     (≥0)                    │
//!                                │    ┌────────────┐                           │
//!                                └───►│            │                           │
//!                   added volume      │ Water tank ├────┐                      │
//!     Water fill ●───────────────────►│            │    │                      │
//!                      (>0)           └────────────┘    │                      │
//!                                                       │                      │
//!                                      water sense      │                      │
//!                                ┌──────────────────────┘                      │
//!                                │  (empty|not empty)                          │
//!                                │                                             │
//!                                │    ┌────────────┐          ┌────────────┐   │
//!                    brew time   └───►│            │ command  │            │   │
//! Brew time dial ●───────────────────►│ Controller ├─────────►│ Water pump ├───┘
//!                      (>0)      ┌───►│            │ (on|off) │            │
//!                                │    └────────────┘          └────────────┘
//!                    trigger     │
//!   Brew command ●───────────────┘
//!                      (-)
//! ```

use std::iter;
use std::time::Duration;

use serde::{Deserialize, Serialize};

<<<<<<< HEAD
use nexosim::model::{schedulable, Context, InitializedModel, Model};
use nexosim::ports::{EventSlot, EventSource, Output};
=======
use nexosim::Message;
use nexosim::model::{Context, InitializedModel, Model, schedulable};
use nexosim::ports::{EventQueue, EventSinkReader, Output};
>>>>>>> 6beeab16
use nexosim::simulation::{EventKey, Mailbox, SimInit, SimulationError};
use nexosim::time::MonotonicTime;

/// Water pump.
#[derive(Serialize, Deserialize)]
pub struct Pump {
    /// Actual volumetric flow rate [m³·s⁻¹] -- output port.
    pub flow_rate: Output<f64>,

    /// Nominal volumetric flow rate in operation [m³·s⁻¹]  -- constant.
    nominal_flow_rate: f64,
}
#[Model]
impl Pump {
    /// Creates a pump with the specified nominal flow rate [m³·s⁻¹].
    pub fn new(nominal_flow_rate: f64) -> Self {
        Self {
            nominal_flow_rate,
            flow_rate: Output::default(),
        }
    }

    /// Main ON/OFF command -- input port.
    pub async fn command(&mut self, cmd: PumpCommand) {
        let flow_rate = match cmd {
            PumpCommand::On => self.nominal_flow_rate,
            PumpCommand::Off => 0.0,
        };

        self.flow_rate.send(flow_rate).await;
    }
}

/// Espresso machine controller.
#[derive(Serialize, Deserialize)]
pub struct Controller {
    /// Pump command -- output port.
    pub pump_cmd: Output<PumpCommand>,

    /// Brew time setting [s] -- internal state.
    brew_time: Duration,
    /// Current water sense state.
    water_sense: WaterSenseState,
    /// Event key, which if present indicates that the machine is currently
    /// brewing -- internal state.
    stop_brew_key: Option<EventKey>,
}
#[Model]
impl Controller {
    /// Default brew time [s].
    pub const DEFAULT_BREW_TIME: Duration = Duration::new(25, 0);

    /// Creates an espresso machine controller.
    pub fn new() -> Self {
        Self {
            brew_time: Self::DEFAULT_BREW_TIME,
            pump_cmd: Output::default(),
            stop_brew_key: None,
            water_sense: WaterSenseState::Empty, // will be overridden during init
        }
    }

    /// Signals a change in the water sensing state -- input port.
    pub async fn water_sense(&mut self, state: WaterSenseState) {
        // Check if the tank just got empty.
        if state == WaterSenseState::Empty && self.water_sense == WaterSenseState::NotEmpty {
            // If a brew was ongoing, we must cancel it.
            if let Some(key) = self.stop_brew_key.take() {
                key.cancel();
                self.pump_cmd.send(PumpCommand::Off).await;
            }
        }

        self.water_sense = state;
    }

    /// Sets the timing for the next brews [s] -- input port.
    pub async fn brew_time(&mut self, brew_time: Duration) {
        // Panic if the duration is null.
        assert!(!brew_time.is_zero());

        self.brew_time = brew_time;
    }

    /// Starts brewing or cancels the current brew -- input port.
    pub async fn brew_cmd(&mut self, _: (), cx: &Context<Self>) {
        // If a brew was ongoing, sending the brew command is interpreted as a
        // request to cancel it.
        if let Some(key) = self.stop_brew_key.take() {
            self.pump_cmd.send(PumpCommand::Off).await;

            // Abort the scheduled call to `stop_brew()`.
            key.cancel();

            return;
        }

        // If there is no water, do nothing.
        if self.water_sense == WaterSenseState::Empty {
            return;
        }

        // Schedule the `stop_brew()` method and turn on the pump.
        self.stop_brew_key = Some(
            cx.schedule_keyed_event(self.brew_time, schedulable!(Self::stop_brew), ())
                .unwrap(),
        );
        self.pump_cmd.send(PumpCommand::On).await;
    }

    /// Stops brewing.
    #[nexosim(schedulable)]
    async fn stop_brew(&mut self) {
        if self.stop_brew_key.take().is_some() {
            self.pump_cmd.send(PumpCommand::Off).await;
        }
    }
}

/// ON/OFF pump command.
#[derive(Copy, Clone, Eq, Message, PartialEq, Serialize, Deserialize)]
pub enum PumpCommand {
    On,
    Off,
}

/// Water tank.
#[derive(Serialize, Deserialize)]
pub struct Tank {
    /// Water sensor -- output port.
    pub water_sense: Output<WaterSenseState>,

    /// Volume of water [m³] -- internal state.
    volume: f64,
    /// State that exists when the mass flow rate is non-zero -- internal state.
    dynamic_state: Option<TankDynamicState>,
}
#[Model]
impl Tank {
    /// Creates a new tank with the specified amount of water [m³].
    ///
    /// The initial flow rate is assumed to be zero.
    pub fn new(water_volume: f64) -> Self {
        assert!(water_volume >= 0.0);

        Self {
            volume: water_volume,
            dynamic_state: None,
            water_sense: Output::default(),
        }
    }

    /// Broadcasts the initial state of the water sense.
    #[nexosim(init)]
    async fn init(mut self) -> InitializedModel<Self> {
        self.water_sense
            .send(if self.volume == 0.0 {
                WaterSenseState::Empty
            } else {
                WaterSenseState::NotEmpty
            })
            .await;

        self.into()
    }

    /// Water volume added [m³] -- input port.
    pub async fn fill(&mut self, added_volume: f64, cx: &Context<Self>) {
        // Ignore zero and negative values. We could also impose a maximum based
        // on tank capacity.
        if added_volume <= 0.0 {
            return;
        }
        let was_empty = self.volume == 0.0;

        // Account for the added water.
        self.volume += added_volume;

        // If the current flow rate is non-zero, compute the current volume and
        // schedule a new update.
        if let Some(state) = self.dynamic_state.take() {
            // Abort the scheduled call to `set_empty()`.
            state.set_empty_key.cancel();

            // Update the volume, saturating at 0 in case of rounding errors.
            let time = cx.time();
            let elapsed_time = time.duration_since(state.last_volume_update).as_secs_f64();
            self.volume = (self.volume - state.flow_rate * elapsed_time).max(0.0);

            self.schedule_empty(state.flow_rate, time, cx).await;

            // There is no need to broadcast the state of the water sense since
            // it could not be previously `Empty` (otherwise the dynamic state
            // would not exist).
            return;
        }

        if was_empty {
            self.water_sense.send(WaterSenseState::NotEmpty).await;
        }
    }

    /// Returns current volume [m³] -- replier.
    pub async fn volume(&mut self) -> f64 {
        self.volume
    }

    /// Flow rate [m³·s⁻¹] -- input port.
    ///
    /// # Panics
    ///
    /// This method will panic if the flow rate is negative.
    pub async fn set_flow_rate(&mut self, flow_rate: f64, cx: &Context<Self>) {
        assert!(flow_rate >= 0.0);

        let time = cx.time();

        // If the flow rate was non-zero up to now, update the volume.
        if let Some(state) = self.dynamic_state.take() {
            // Abort the scheduled call to `set_empty()`.
            state.set_empty_key.cancel();

            // Update the volume, saturating at 0 in case of rounding errors.
            let elapsed_time = time.duration_since(state.last_volume_update).as_secs_f64();
            self.volume = (self.volume - state.flow_rate * elapsed_time).max(0.0);
        }

        self.schedule_empty(flow_rate, time, cx).await;
    }

    /// Schedules a callback for when the tank becomes empty.
    ///
    /// Pre-conditions:
    /// - `flow_rate` cannot be negative.
    /// - `self.volume` should be up to date,
    /// - `self.dynamic_state` should be `None`.
    async fn schedule_empty(&mut self, flow_rate: f64, time: MonotonicTime, cx: &Context<Self>) {
        // Determine when the tank will be empty at the current flow rate.
        let duration_until_empty = if self.volume == 0.0 {
            0.0
        } else {
            self.volume / flow_rate
        };
        if duration_until_empty.is_infinite() {
            // The flow rate is zero or very close to zero, so there is not
            // need to plan an update since the tank will never become
            // empty.
            return;
        }
        let duration_until_empty = Duration::from_secs_f64(duration_until_empty);

        // Schedule the next update.
        match cx.schedule_keyed_event(duration_until_empty, schedulable!(Self::set_empty), ()) {
            Ok(set_empty_key) => {
                let state = TankDynamicState {
                    last_volume_update: time,
                    set_empty_key,
                    flow_rate,
                };
                self.dynamic_state = Some(state);
            }
            Err(_) => {
                // The duration was null so the tank is already empty.
                self.volume = 0.0;
                self.water_sense.send(WaterSenseState::Empty).await;
            }
        }
    }

    /// Updates the state of the tank to indicate that there is no more water.
    #[nexosim(schedulable)]
    async fn set_empty(&mut self) {
        self.volume = 0.0;
        self.dynamic_state = None;
        self.water_sense.send(WaterSenseState::Empty).await;
    }
}

/// Dynamic state of the tank that exists when and only when the mass flow rate
/// is non-zero.
#[derive(Serialize, Deserialize)]
struct TankDynamicState {
    last_volume_update: MonotonicTime,
    set_empty_key: EventKey,
    flow_rate: f64,
}

/// Water level in the tank.
#[derive(Copy, Clone, Eq, Message, PartialEq, Serialize, Deserialize)]
pub enum WaterSenseState {
    Empty,
    NotEmpty,
}

#[allow(dead_code)]
fn main() -> Result<(), SimulationError> {
    // ---------------
    // Bench assembly.
    // ---------------

    // Models.

    // The constant mass flow rate assumption is of course a gross
    // simplification, so the flow rate is set to an expected average over the
    // whole extraction [m³·s⁻¹].
    let pump_flow_rate = 4.5e-6;
    // Start with 1.5l in the tank [m³].
    let init_tank_volume = 1.5e-3;

    let mut pump = Pump::new(pump_flow_rate);
    let mut controller = Controller::new();
    let mut tank = Tank::new(init_tank_volume);

    // Mailboxes.
    let pump_mbox = Mailbox::new();
    let controller_mbox = Mailbox::new();
    let tank_mbox = Mailbox::new();

    // Connections.
    controller.pump_cmd.connect(Pump::command, &pump_mbox);
    tank.water_sense
        .connect(Controller::water_sense, &controller_mbox);
    pump.flow_rate.connect(Tank::set_flow_rate, &tank_mbox);

    // Model handles for simulation.
    let flow_rate = EventQueue::new_open();
    pump.flow_rate.connect_sink(&flow_rate);
    let mut flow_rate = flow_rate.into_reader();
    let controller_addr = controller_mbox.address();
    let tank_addr = tank_mbox.address();

    // Start time (arbitrary since models do not depend on absolute time).
    let t0 = MonotonicTime::EPOCH;

    // Assembly and initialization.
    let mut bench = SimInit::new()
        .add_model(controller, controller_mbox, "controller")
        .add_model(pump, pump_mbox, "pump")
        .add_model(tank, tank_mbox, "tank");

    let brew_cmd_event_id = EventSource::new()
        .connect(Controller::brew_cmd, &controller_addr)
        .register(&mut bench);
    let brew_time_event_id = EventSource::new()
        .connect(Controller::brew_time, &controller_addr)
        .register(&mut bench);
    let tank_fill_event_id = EventSource::new()
        .connect(Tank::fill, &tank_addr)
        .register(&mut bench);

    let mut simu = bench.init(t0)?;

    let scheduler = simu.scheduler();

    // ----------
    // Simulation.
    // ----------

    // Check initial conditions.
    let mut t = t0;
    assert_eq!(simu.time(), t);

    // Brew one espresso shot with the default brew time.
<<<<<<< HEAD
    simu.process_event(&brew_cmd_event_id, ())?;
    assert_eq!(flow_rate.next(), Some(pump_flow_rate));
=======
    simu.process_event(Controller::brew_cmd, (), &controller_addr)?;
    assert_eq!(flow_rate.try_read(), Some(pump_flow_rate));
>>>>>>> 6beeab16

    simu.step()?;
    t += Controller::DEFAULT_BREW_TIME;
    assert_eq!(simu.time(), t);
    assert_eq!(flow_rate.try_read(), Some(0.0));

    // Drink too much coffee.
    let volume_per_shot = pump_flow_rate * Controller::DEFAULT_BREW_TIME.as_secs_f64();
    let shots_per_tank = (init_tank_volume / volume_per_shot) as u64; // YOLO--who cares about floating-point rounding errors?
    for _ in 0..(shots_per_tank - 1) {
<<<<<<< HEAD
        simu.process_event(&brew_cmd_event_id, ())?;
        assert_eq!(flow_rate.next(), Some(pump_flow_rate));
=======
        simu.process_event(Controller::brew_cmd, (), &controller_addr)?;
        assert_eq!(flow_rate.try_read(), Some(pump_flow_rate));
>>>>>>> 6beeab16
        simu.step()?;
        t += Controller::DEFAULT_BREW_TIME;
        assert_eq!(simu.time(), t);
        assert_eq!(flow_rate.try_read(), Some(0.0));
    }

    // Check that the tank becomes empty before the completion of the next shot.
    simu.process_event(&brew_cmd_event_id, ())?;
    simu.step()?;
    assert!(simu.time() < t + Controller::DEFAULT_BREW_TIME);
    t = simu.time();
    let last_flow_rate = iter::from_fn(|| flow_rate.try_read()).last();
    assert_eq!(last_flow_rate, Some(0.0));

    // Try to brew another shot while the tank is still empty.
<<<<<<< HEAD
    simu.process_event(&brew_cmd_event_id, ())?;
    assert!(flow_rate.next().is_none());

    // Change the brew time and fill up the tank.
    let brew_time = Duration::new(30, 0);
    simu.process_event(&brew_time_event_id, brew_time)?;
    simu.process_event(&tank_fill_event_id, 1.0e-3)?;
    simu.process_event(&brew_cmd_event_id, ())?;
    assert_eq!(flow_rate.next(), Some(pump_flow_rate));
=======
    simu.process_event(Controller::brew_cmd, (), &controller_addr)?;
    assert!(flow_rate.try_read().is_none());

    // Change the brew time and fill up the tank.
    let brew_time = Duration::new(30, 0);
    simu.process_event(Controller::brew_time, brew_time, &controller_addr)?;
    simu.process_event(Tank::fill, 1.0e-3, tank_addr)?;
    simu.process_event(Controller::brew_cmd, (), &controller_addr)?;
    assert_eq!(flow_rate.try_read(), Some(pump_flow_rate));
>>>>>>> 6beeab16

    simu.step()?;
    t += brew_time;
    assert_eq!(simu.time(), t);
    assert_eq!(flow_rate.try_read(), Some(0.0));

    // Interrupt the brew after 15s by pressing again the brew button.
    scheduler
        .schedule_event(Duration::from_secs(15), &brew_cmd_event_id, ())
        .unwrap();
<<<<<<< HEAD
    simu.process_event(&brew_cmd_event_id, ())?;
    assert_eq!(flow_rate.next(), Some(pump_flow_rate));
=======
    simu.process_event(Controller::brew_cmd, (), &controller_addr)?;
    assert_eq!(flow_rate.try_read(), Some(pump_flow_rate));
>>>>>>> 6beeab16

    simu.step()?;
    t += Duration::from_secs(15);
    assert_eq!(simu.time(), t);
    assert_eq!(flow_rate.try_read(), Some(0.0));

    Ok(())
}<|MERGE_RESOLUTION|>--- conflicted
+++ resolved
@@ -35,16 +35,11 @@
 
 use serde::{Deserialize, Serialize};
 
-<<<<<<< HEAD
 use nexosim::model::{schedulable, Context, InitializedModel, Model};
 use nexosim::ports::{EventSlot, EventSource, Output};
-=======
-use nexosim::Message;
-use nexosim::model::{Context, InitializedModel, Model, schedulable};
-use nexosim::ports::{EventQueue, EventSinkReader, Output};
->>>>>>> 6beeab16
 use nexosim::simulation::{EventKey, Mailbox, SimInit, SimulationError};
 use nexosim::time::MonotonicTime;
+use nexosim::Message;
 
 /// Water pump.
 #[derive(Serialize, Deserialize)]
@@ -406,13 +401,8 @@
     assert_eq!(simu.time(), t);
 
     // Brew one espresso shot with the default brew time.
-<<<<<<< HEAD
     simu.process_event(&brew_cmd_event_id, ())?;
     assert_eq!(flow_rate.next(), Some(pump_flow_rate));
-=======
-    simu.process_event(Controller::brew_cmd, (), &controller_addr)?;
-    assert_eq!(flow_rate.try_read(), Some(pump_flow_rate));
->>>>>>> 6beeab16
 
     simu.step()?;
     t += Controller::DEFAULT_BREW_TIME;
@@ -423,13 +413,8 @@
     let volume_per_shot = pump_flow_rate * Controller::DEFAULT_BREW_TIME.as_secs_f64();
     let shots_per_tank = (init_tank_volume / volume_per_shot) as u64; // YOLO--who cares about floating-point rounding errors?
     for _ in 0..(shots_per_tank - 1) {
-<<<<<<< HEAD
         simu.process_event(&brew_cmd_event_id, ())?;
         assert_eq!(flow_rate.next(), Some(pump_flow_rate));
-=======
-        simu.process_event(Controller::brew_cmd, (), &controller_addr)?;
-        assert_eq!(flow_rate.try_read(), Some(pump_flow_rate));
->>>>>>> 6beeab16
         simu.step()?;
         t += Controller::DEFAULT_BREW_TIME;
         assert_eq!(simu.time(), t);
@@ -445,7 +430,6 @@
     assert_eq!(last_flow_rate, Some(0.0));
 
     // Try to brew another shot while the tank is still empty.
-<<<<<<< HEAD
     simu.process_event(&brew_cmd_event_id, ())?;
     assert!(flow_rate.next().is_none());
 
@@ -455,17 +439,6 @@
     simu.process_event(&tank_fill_event_id, 1.0e-3)?;
     simu.process_event(&brew_cmd_event_id, ())?;
     assert_eq!(flow_rate.next(), Some(pump_flow_rate));
-=======
-    simu.process_event(Controller::brew_cmd, (), &controller_addr)?;
-    assert!(flow_rate.try_read().is_none());
-
-    // Change the brew time and fill up the tank.
-    let brew_time = Duration::new(30, 0);
-    simu.process_event(Controller::brew_time, brew_time, &controller_addr)?;
-    simu.process_event(Tank::fill, 1.0e-3, tank_addr)?;
-    simu.process_event(Controller::brew_cmd, (), &controller_addr)?;
-    assert_eq!(flow_rate.try_read(), Some(pump_flow_rate));
->>>>>>> 6beeab16
 
     simu.step()?;
     t += brew_time;
@@ -476,13 +449,8 @@
     scheduler
         .schedule_event(Duration::from_secs(15), &brew_cmd_event_id, ())
         .unwrap();
-<<<<<<< HEAD
     simu.process_event(&brew_cmd_event_id, ())?;
     assert_eq!(flow_rate.next(), Some(pump_flow_rate));
-=======
-    simu.process_event(Controller::brew_cmd, (), &controller_addr)?;
-    assert_eq!(flow_rate.try_read(), Some(pump_flow_rate));
->>>>>>> 6beeab16
 
     simu.step()?;
     t += Duration::from_secs(15);
