--- conflicted
+++ resolved
@@ -462,26 +462,18 @@
     }
 }
 
-<<<<<<< HEAD
 pub(crate) async fn serialize_model<M: Model>(
     model: &mut M,
     name: String,
 ) -> Result<Vec<u8>, ExecutionError> {
-    bincode::serde::encode_to_vec(model, serialization_config())
-        .map_err(|_| ExecutionError::SaveError(format!("Model: {} ({})", name, type_name::<M>())))
-=======
-async fn serialize_model<M: Model>(model: &mut M, name: String) -> Result<Vec<u8>, ExecutionError> {
-    bincode::serde::encode_to_vec(model, serialization_config()).map_err(|e| {
-        {
-            SaveError::ModelSerializationError {
-                name,
-                type_name: type_name::<M>(),
-                cause: Box::new(e),
-            }
+    bincode::serde::encode_to_vec(model, serialization_config()).map_err(|_| {
+        SaveError::ModelSerializationError {
+            name,
+            type_name: type_name::<M>(),
+            cause: Box::new(e),
         }
         .into()
     })
->>>>>>> 792fb543
 }
 
 pub(crate) async fn deserialize_model<M: Model>(
