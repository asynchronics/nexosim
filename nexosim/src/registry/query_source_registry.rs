--- conflicted
+++ resolved
@@ -10,14 +10,8 @@
 use crate::ports::{QuerySource, ReplyReceiver};
 use crate::simulation::Action;
 
-<<<<<<< HEAD
-use super::RegistryError;
-
-=======
 use super::{Message, MessageSchema, RegistryError};
 
-type DeserializationError = ciborium::de::Error<std::io::Error>;
->>>>>>> 004e9bbc
 type SerializationError = ciborium::ser::Error<std::io::Error>;
 
 /// A registry that holds all sources and sinks meant to be accessed through
@@ -156,7 +150,6 @@
     R: Serialize + Send + 'static,
     F: Fn() -> (MessageSchema, MessageSchema) + Send + Sync + 'static,
 {
-<<<<<<< HEAD
     fn query(&self, arg: &[u8]) -> Result<(Action, Box<dyn ReplyReceiverAny>), RegistryError> {
         ciborium::from_reader(arg)
             .map(|arg| {
@@ -164,18 +157,6 @@
                 (action, Box::new(receiver) as Box<dyn ReplyReceiverAny>)
             })
             .map_err(RegistryError::DeserializationError)
-=======
-    fn query(
-        &self,
-        arg: &[u8],
-    ) -> Result<(Action, Box<dyn ReplyReceiverAny>), DeserializationError> {
-        ciborium::from_reader(arg).map(|arg| {
-            let (action, reply_recv) = self.inner.query(arg);
-            let reply_recv: Box<dyn ReplyReceiverAny> = Box::new(reply_recv);
-
-            (action, reply_recv)
-        })
->>>>>>> 004e9bbc
     }
 
     fn request_type_name(&self) -> &'static str {
