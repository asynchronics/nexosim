//! Discrete-event simulation management.
//!
//! This module contains most notably the [`Simulation`] environment, the
//! [`SimInit`] simulation builder, the [`Mailbox`] and [`Address`] types as
//! well as miscellaneous other types related to simulation management.
//!
//! # Simulation lifecycle
//!
//! The lifecycle of a simulation bench typically comprises the following
//! stages:
//!
//! 1. instantiation of models and their [`Mailbox`]es,
//! 2. connection of the models' output/requestor ports to input/replier ports
//!    using the [`Address`]es of the target models,
//! 3. instantiation of a [`SimInit`] simulation builder and migration of all
//!    models and mailboxes to the builder with [`SimInit::add_model`],
//! 4. initialization of a [`Simulation`] instance with [`SimInit::init`],
//!    possibly preceded by the setup of a custom clock with
//!    [`SimInit::set_clock`],
//! 5. discrete-time simulation, which typically involves scheduling events and
//!    incrementing simulation time while observing the models outputs.
//!
//! Most information necessary to run a simulation is available in the root
//! crate [documentation](crate) and in the [`SimInit`] and [`Simulation`]
//! documentation. The next section complement this information with a set of
//! practical recommendations that can help run and troubleshoot simulations.
//!
//! # Practical considerations
//!
//! ## Mailbox capacity
//!
//! A [`Mailbox`] is a buffer that store incoming events and queries for a
//! single model instance. Mailboxes have a bounded capacity, which defaults to
//! [`Mailbox::DEFAULT_CAPACITY`].
//!
//! The capacity is a trade-off: too large a capacity may lead to excessive
//! memory usage, whereas too small a capacity can hamper performance and
//! increase the likelihood of deadlocks (see next section). Note that, because
//! a mailbox may receive events or queries of various sizes, it is actually the
//! largest message sent that ultimately determines the amount of allocated
//! memory.
//!
//! The default capacity should prove a reasonable trade-off in most cases, but
//! for situations where it is not appropriate, it is possible to instantiate
//! mailboxes with a custom capacity by using [`Mailbox::with_capacity`] instead
//! of [`Mailbox::new`].
//!
//! ## Avoiding deadlocks
//!
//! While the underlying architecture of NeXosim—the actor model—should prevent
//! most race conditions (including obviously data races which are not possible
//! in safe Rust) it is still possible in theory to generate deadlocks. Though
//! rare in practice, these may occur due to one of the below:
//!
//! 1. *query loopback*: if a model sends a query which loops back to itself
//!    (either directly or transitively via other models), that model would in
//!    effect wait for its own response and block,
//! 2. *mailbox saturation loopback*: if an asynchronous model method sends in
//!    the same call many events that end up saturating its own mailbox (either
//!    directly or transitively via other models), then any attempt to send
//!    another event would block forever waiting for its own mailbox to free
//!    some space.
//!
//! The first scenario is usually very easy to avoid and is typically the result
//! of an improper assembly of models. Because requestor ports are only used
//! sparingly in idiomatic simulations, this situation should be relatively
//! exceptional.
//!
//! The second scenario is rare in well-behaving models and if it occurs, it is
//! most typically at the very beginning of a simulation when models
//! simultaneously and mutually send events during the call to [`Model::init`].
//! If such a large amount of events is deemed normal behavior, the issue can be
//! remedied by increasing the capacity of the saturated mailboxes.
//!
//! Deadlocks are reported as [`ExecutionError::Deadlock`] errors, which
//! identify all involved models and the count of unprocessed messages (events
//! or requests) in their mailboxes.
mod events;
mod mailbox;
mod scheduler;
mod sim_init;

pub(crate) use scheduler::GlobalScheduler;

pub use events::{Action, AutoEventKey, EventId, EventKey, QueryId, ReplyReader};
pub use mailbox::{Address, Mailbox};
pub use scheduler::{Scheduler, SchedulingError};
<<<<<<< HEAD
use serde::de::DeserializeOwned;
pub use sim_init::SimInit;

pub(crate) use events::{
    Event, EventIdErased, EventKeyReg, InputSource, QueueItem, ReplyWriter, SchedulerRegistry,
    EVENT_KEY_REG,
=======
pub use sim_init::{InitError, SimInit};

pub(crate) use events::{
    EVENT_KEY_REG, Event, EventKeyReg, InputSource, SchedulerSourceRegistry, SourceIdErased,
>>>>>>> 6beeab16
};

use std::any::{Any, TypeId};
use std::cell::Cell;
use std::collections::HashMap;
use std::error::Error;
use std::fmt;
use std::future::Future;
use std::pin::Pin;
use std::sync::atomic::{AtomicBool, Ordering};
use std::sync::{Arc, Mutex, MutexGuard};
use std::task::Poll;
use std::time::Duration;
use std::{panic, task};

use pin_project::pin_project;
use recycle_box::{RecycleBox, coerce_box};
use serde::{Deserialize, Serialize};

use scheduler::{SchedulerKey, SchedulerQueue};

use crate::channel::{ChannelObserver, SendError};
use crate::executor::{Executor, ExecutorError, Signal};
use crate::model::{BuildContext, Context, Model, ProtoModel, RegisteredModel};
use crate::ports::{InputFn, QuerySource, ReplierFn};
use crate::simulation::events::query_replier;
use crate::time::{AtomicTime, Clock, Deadline, MonotonicTime, SyncStatus};
use crate::util::seq_futures::SeqFuture;
use crate::util::serialization::serialization_config;
use crate::util::slot;

thread_local! { pub(crate) static CURRENT_MODEL_ID: Cell<ModelId> = const { Cell::new(ModelId::none()) }; }

/// Simulation environment.
///
/// A `Simulation` is created by calling
/// [`SimInit::init`](crate::simulation::SimInit::init) on a simulation
/// initializer. It contains an asynchronous executor that runs all simulation
/// models added beforehand to [`SimInit`].
///
/// A [`Simulation`] object also manages an event scheduling queue and
/// simulation time. The scheduling queue can be accessed from the simulation
/// itself, but also from models via the optional [`&mut
/// Context`](crate::model::Context) argument of input and replier port methods.
/// Likewise, simulation time can be accessed with the [`Simulation::time`]
/// method, or from models with the
/// [`Context::time`](crate::simulation::Context::time) method.
///
/// Events and queries can be scheduled immediately, *i.e.* for the current
/// simulation time, using [`process_event`](Simulation::process_event) and
/// [`send_query`](Simulation::process_query). Calling these methods will block
/// until all computations triggered by such event or query have completed. In
/// the case of queries, the response is returned.
///
/// Events can also be scheduled at a future simulation time using one of the
/// [`schedule_*`](Scheduler::schedule_event) method. These methods queue an
/// event without blocking.
///
/// Finally, the [`Simulation`] instance manages simulation time. A call to
/// [`step`](Simulation::step) will:
///
/// 1. increment simulation time until that of the next scheduled event in
///    chronological order, then
/// 2. call [`Clock::synchronize`] which, unless the simulation is configured to
///    run as fast as possible, blocks until the desired wall clock time, and
///    finally
/// 3. run all computations scheduled for the new simulation time.
///
/// The [`step_until`](Simulation::step_until) method operates similarly but
/// iterates until the target simulation time has been reached.
pub struct Simulation {
    executor: Executor,
    scheduler_queue: Arc<Mutex<SchedulerQueue>>,
    scheduler_registry: SchedulerRegistry,
    time: AtomicTime,
    clock: Box<dyn Clock>,
    clock_tolerance: Option<Duration>,
    timeout: Duration,
    observers: Vec<(String, Box<dyn ChannelObserver>)>,
    registered_models: Vec<RegisteredModel>,
    is_halted: Arc<AtomicBool>,
    is_terminated: bool,
}

impl Simulation {
    /// Creates a new `Simulation` with the specified clock.
    #[allow(clippy::too_many_arguments)]
    pub(crate) fn new(
        executor: Executor,
        scheduler_queue: Arc<Mutex<SchedulerQueue>>,
        scheduler_registry: SchedulerRegistry,
        time: AtomicTime,
        clock: Box<dyn Clock + 'static>,
        clock_tolerance: Option<Duration>,
        timeout: Duration,
        observers: Vec<(String, Box<dyn ChannelObserver>)>,
        registered_models: Vec<RegisteredModel>,
        is_halted: Arc<AtomicBool>,
    ) -> Self {
        Self {
            executor,
            scheduler_queue,
            scheduler_registry,
            time,
            clock,
            clock_tolerance,
            timeout,
            observers,
            registered_models,
            is_halted,
            is_terminated: false,
        }
    }

    /// Sets a timeout for each simulation step.
    ///
    /// The timeout corresponds to the maximum wall clock time allocated for the
    /// completion of a single simulation step before an
    /// [`ExecutionError::Timeout`] error is raised.
    ///
    /// A null duration disables the timeout, which is the default behavior.
    ///
    /// See also [`SimInit::set_timeout`].
    #[cfg(not(target_family = "wasm"))]
    pub fn set_timeout(&mut self, timeout: Duration) {
        self.timeout = timeout;
    }

    /// Returns the current simulation time.
    pub fn time(&self) -> MonotonicTime {
        self.time.read()
    }

    /// Reinitializes the simulation clock.
    ///
    /// This can in particular be used to resume a simulation driven by a
    /// real-time clock after it was halted, using a new clock with an update
    /// time reference.
    pub fn reset_clock(&mut self, clock: impl Clock + 'static) {
        self.clock = Box::new(clock);
    }

    /// Advances simulation time to that of the next scheduled event, processing
    /// that event as well as all other events scheduled for the same time.
    ///
    /// Processing is gated by a (possibly blocking) call to
    /// [`Clock::synchronize`] on the configured simulation clock. This method
    /// blocks until all newly processed events have completed.
    pub fn step(&mut self) -> Result<(), ExecutionError> {
        self.step_to_next(None).map(|_| ())
    }

    /// Iteratively advances the simulation time until the specified deadline,
    /// as if by calling [`Simulation::step`] repeatedly.
    ///
    /// This method blocks until all events scheduled up to the specified target
    /// time have completed. The simulation time upon completion is equal to the
    /// specified target time, whether or not an event was scheduled for that
    /// time.
    pub fn step_until(&mut self, deadline: impl Deadline) -> Result<(), ExecutionError> {
        let now = self.time.read();
        let target_time = deadline.into_time(now);
        if target_time < now {
            return Err(ExecutionError::InvalidDeadline(target_time));
        }
        self.step_until_unchecked(Some(target_time))
    }

    /// Iteratively advances the simulation time, as if by calling
    /// [`Simulation::step`] repeatedly.
    ///
    /// This method blocks until the simulation is halted or all scheduled
    /// events have completed.
    pub fn step_unbounded(&mut self) -> Result<(), ExecutionError> {
        self.step_until_unchecked(None)
    }

    /// Processes a future immediately, blocking until completion.
    fn process_future(
        &mut self,
        fut: impl Future<Output = ()> + Send + 'static,
    ) -> Result<(), ExecutionError> {
        self.take_halt_flag()?;
        self.executor.spawn_and_forget(fut);
        self.run()
    }

    /// Processes an event immediately, blocking until completion.
    ///
    /// Simulation time remains unchanged.
    pub fn process_event<T>(&mut self, event_id: &EventId<T>, arg: T) -> Result<(), ExecutionError>
    where
        T: Serialize + DeserializeOwned + Send + Clone + 'static,
    {
        let source = self
            .scheduler_registry
            .event_registry
            .get(&(*event_id).into())
            .unwrap();

        let fut = source.event_future(&arg, None);

        self.process_future(fut)
    }

    /// Processes a query immediately, blocking until completion.
    ///
    /// Simulation time remains unchanged. If the mailbox targeted by the query
    /// was not found in the simulation, an [`ExecutionError::BadQuery`] is
    /// returned.
    pub fn process_query<T, R>(
        &mut self,
        query_id: &QueryId<T, R>,
        arg: T,
    ) -> Result<ReplyReader<R>, ExecutionError>
    where
        T: Send + Clone + 'static,
        R: Send + 'static,
    {
        let (tx, rx) = query_replier();
        let source = self
            .scheduler_registry
            .query_registry
            .get(&(*query_id).into())
            .unwrap();

        let fut = source.query_future(&arg, Some(Box::new(tx)));

        self.process_future(fut)?;
        Ok(rx)
    }

    pub(crate) fn process_replier_fn<M, F, T, R, S>(
        &mut self,
        func: F,
        arg: T,
        address: impl Into<Address<M>>,
    ) -> Result<R, ExecutionError>
    where
        M: Model,
        F: for<'a> ReplierFn<'a, M, T, R, S>,
        T: Send + Clone + 'static,
        R: Send + 'static,
    {
        let (reply_writer, mut reply_reader) = slot::slot();
        let sender = address.into().0;

        let fut = async move {
            // Ignore send errors.
            let _ = sender
                .send(
                    move |model: &mut M,
                          scheduler,
                          env,
                          recycle_box: RecycleBox<()>|
                          -> RecycleBox<dyn Future<Output = ()> + Send + '_> {
                        let fut = async move {
                            let reply = func.call(model, arg, scheduler, env).await;
                            let _ = reply_writer.write(reply);
                        };

                        coerce_box!(RecycleBox::recycle(recycle_box, fut))
                    },
                )
                .await;
        };

        self.process_future(fut)?;

        reply_reader
            .try_read()
            .map_err(|_| ExecutionError::BadQuery)
    }

    /// Runs the executor.
    fn run(&mut self) -> Result<(), ExecutionError> {
        if self.is_terminated {
            return Err(ExecutionError::Terminated);
        }

        self.executor.run(self.timeout).map_err(|e| {
            self.is_terminated = true;

            match e {
                ExecutorError::UnprocessedMessages(msg_count) => {
                    let mut deadlock_info = Vec::new();
                    for (model, observer) in &self.observers {
                        let mailbox_size = observer.len();
                        if mailbox_size != 0 {
                            deadlock_info.push(DeadlockInfo {
                                model: model.clone(),
                                mailbox_size,
                            });
                        }
                    }

                    if deadlock_info.is_empty() {
                        ExecutionError::MessageLoss(msg_count)
                    } else {
                        ExecutionError::Deadlock(deadlock_info)
                    }
                }
                ExecutorError::Timeout => ExecutionError::Timeout,
                ExecutorError::Panic(model_id, payload) => {
                    let model = model_id
                        .get()
                        .map(|id| self.registered_models.get(id).unwrap().name.clone());

                    // Filter out panics originating from a `SendError`.
                    if (*payload).type_id() == TypeId::of::<SendError>() {
                        return ExecutionError::NoRecipient { model };
                    }

                    if let Some(model) = model {
                        return ExecutionError::Panic { model, payload };
                    }

                    // The panic is due to an internal issue.
                    panic::resume_unwind(payload);
                }
            }
        })
    }

    /// Advances simulation time to that of the next scheduled action if its
    /// scheduling time does not exceed the specified bound, processing that
    /// action as well as all other actions scheduled for the same time.
    ///
    /// If at least one action was found that satisfied the time bound, the
    /// corresponding new simulation time is returned.
    fn step_to_next(
        &mut self,
        upper_time_bound: Option<MonotonicTime>,
    ) -> Result<Option<MonotonicTime>, ExecutionError> {
        self.take_halt_flag()?;
        if self.is_terminated {
            return Err(ExecutionError::Terminated);
        }

        let upper_time_bound = upper_time_bound.unwrap_or(MonotonicTime::MAX);

        // Closure returning the next key which time stamp is no older than the
        // upper bound, if any. Cancelled actions are pulled and discarded.
        let peek_next_key = |scheduler_queue: &mut MutexGuard<SchedulerQueue>| {
            loop {
                match scheduler_queue.peek() {
                    Some((&key, item)) if key.0 <= upper_time_bound => {
                        let is_cancelled = match item {
                            QueueItem::Event(event) => event.is_cancelled(),
                            QueueItem::Query(_) => false,
                        };
                        if !is_cancelled {
                            break Some(key);
                        }
                        // Discard cancelled actions.
                        scheduler_queue.pull();
                    }
                    _ => break None,
                }
            }
        };

        // Move to the next scheduled time.
        let mut scheduler_queue = self.scheduler_queue.lock().unwrap();
        let mut current_key = match peek_next_key(&mut scheduler_queue) {
            Some(key) => key,
            None => return Ok(None),
        };
        self.time.write(current_key.0);

        loop {
            let mut next_key;

            // TODO if there is a single event consider firing immediately
            // instead of allocating SeqFuture, although the perf vs. complexity
            // might be not worth it.
            let mut action_seq = SeqFuture::new();
            loop {
<<<<<<< HEAD
                let ((time, channel_id), item) = scheduler_queue.pull().unwrap();

                let fut = match item {
                    QueueItem::Event(event) => {
                        let source = self
                            .scheduler_registry
                            .event_registry
                            .get(&event.event_id)
                            .ok_or(ExecutionError::InvalidEvent(event.event_id.0))?;

                        let fut = source.event_future(&*event.arg, event.key.clone());
                        if let Some(period) = event.period {
                            scheduler_queue
                                .insert((time + period, channel_id), QueueItem::Event(event));
                        }
                        fut
                    }
                    QueueItem::Query(query) => {
                        let source = self
                            .scheduler_registry
                            .query_registry
                            .get(&query.query_id)
                            // TODO add InvalidQuery error
                            .ok_or(ExecutionError::InvalidEvent(query.query_id.0))?;
                        source.query_future(&*query.arg, query.replier)
                    }
                };
=======
                let ((time, channel_id), event) = scheduler_queue.pull().unwrap();
                let source = self
                    .scheduler_registry
                    .get(&event.source_id)
                    .ok_or(ExecutionError::InvalidEventSourceId(event.source_id.0))?;
                let fut = source.event_future(&*event.arg, event.key.clone());

                if let Some(period) = event.period {
                    scheduler_queue.insert((time + period, channel_id), event);
                }
>>>>>>> 6beeab16

                action_seq.push(fut);
                next_key = peek_next_key(&mut scheduler_queue);
                if next_key != Some(current_key) {
                    break;
                }
            }

            // Spawn a compound future that sequentially polls all actions
            // targeting the same mailbox.
            self.executor.spawn_and_forget(action_seq);

            current_key = match next_key {
                // If the next action is scheduled at the same time, update the
                // key and continue.
                Some(k) if k.0 == current_key.0 => k,
                // Otherwise wait until all actions have completed and return.
                _ => {
                    drop(scheduler_queue); // make sure the queue's mutex is released.

                    let current_time = current_key.0;
                    if let SyncStatus::OutOfSync(lag) = self.clock.synchronize(current_time) {
                        if let Some(tolerance) = &self.clock_tolerance {
                            if &lag > tolerance {
                                self.is_terminated = true;

                                return Err(ExecutionError::OutOfSync(lag));
                            }
                        }
                    }
                    self.run()?;

                    return Ok(Some(current_time));
                }
            };
        }
    }

    /// Iteratively advances simulation time and processes all actions scheduled
    /// up to the specified target time.
    ///
    /// Once the method returns it is guaranteed that (i) all actions scheduled
    /// up to the specified target time have completed and (ii) the final
    /// simulation time matches the target time.
    ///
    /// This method does not check whether the specified time lies in the future
    /// of the current simulation time.
    fn step_until_unchecked(
        &mut self,
        target_time: Option<MonotonicTime>,
    ) -> Result<(), ExecutionError> {
        loop {
            match self.step_to_next(target_time) {
                // The target time was reached exactly.
                Ok(time) if time == target_time => return Ok(()),
                // No actions are scheduled before or at the target time.
                Ok(None) => {
                    if let Some(target_time) = target_time {
                        // Update the simulation time.
                        self.time.write(target_time);
                        if let SyncStatus::OutOfSync(lag) = self.clock.synchronize(target_time) {
                            if let Some(tolerance) = &self.clock_tolerance {
                                if &lag > tolerance {
                                    self.is_terminated = true;

                                    return Err(ExecutionError::OutOfSync(lag));
                                }
                            }
                        }
                    }
                    return Ok(());
                }
                Err(e) => return Err(e),
                // The target time was not reached yet.
                _ => {}
            }
        }
    }

    /// Checks whether the halt flag is set and clears it if necessary.
    ///
    /// An `ExecutionError::Halted` error is returned if the flag was set.
    fn take_halt_flag(&mut self) -> Result<(), ExecutionError> {
        if self.is_halted.load(Ordering::Relaxed) {
            self.is_halted.store(false, Ordering::Relaxed);

            return Err(ExecutionError::Halted);
        }
        Ok(())
    }

    /// Returns a scheduler handle.
    pub fn scheduler(&self) -> Scheduler {
        Scheduler::new(
            self.scheduler_queue.clone(),
            self.time.reader(),
            self.is_halted.clone(),
        )
    }

    /// Requests and stores serialized state from each of the models.
    fn save_models(&mut self) -> Result<Vec<Vec<u8>>, ExecutionError> {
        // Temporarily move out of the simulation object.
        let models = self.registered_models.drain(..).collect::<Vec<_>>();
        let mut values = Vec::new();
        for model in models.iter() {
            values.push((model.serialize)(self)?);
        }
        self.registered_models = models;
        Ok(values)
    }

    /// Restore models' state.
    fn restore_models(
        &mut self,
        model_state: Vec<Vec<u8>>,
        event_key_reg: &EventKeyReg,
    ) -> Result<(), ExecutionError> {
        // Temporarily move out of the simulation object.
        let models = self.registered_models.drain(..).collect::<Vec<_>>();
        for (model, state) in models.iter().zip(model_state) {
            (model.deserialize)(self, (state, event_key_reg.clone()))?;
        }
        self.registered_models = models;
        Ok(())
    }

    /// Saves the scheduler queue, maintaining its event order.
    fn save_queue(&self) -> Result<Vec<u8>, ExecutionError> {
        let scheduler_queue = self.scheduler_queue.lock().unwrap();
        let queue = scheduler_queue
            .iter()
            .map(|(k, v)| match v.serialize(&self.scheduler_registry) {
                Ok(v) => Ok((*k, v)),
                Err(e) => Err(e),
            })
            .collect::<Result<Vec<_>, ExecutionError>>()?;

        bincode::serde::encode_to_vec(&queue, serialization_config())
            .map_err(|e| SaveError::SchedulerQueueSerializationError { cause: Box::new(e) }.into())
    }

    /// Restores the scheduler queue from the serialized state.
    fn restore_queue(&mut self, state: &[u8]) -> Result<(), ExecutionError> {
        let deserialized: Vec<(SchedulerKey, Vec<u8>)> =
            bincode::serde::decode_from_slice(state, serialization_config())
                .map_err(|e| RestoreError::SchedulerQueueDeserializationError {
                    cause: Box::new(e),
                })?
                .0;

        let mut scheduler_queue = self.scheduler_queue.lock().unwrap();
        scheduler_queue.clear();

        for entry in deserialized {
            scheduler_queue.insert(
                entry.0,
                QueueItem::deserialize(&entry.1, &self.scheduler_registry)?,
            );
        }
        Ok(())
    }

    /// Persists a serialized simulation state.
    /// Saved byte count is returned upon success.
    pub fn save<W: std::io::Write>(&mut self, writer: &mut W) -> Result<usize, ExecutionError> {
        // TODO should call halt first?
        let state = SimulationState {
            models: self.save_models()?,
            scheduler_queue: self.save_queue()?,
            time: self.time(),
            cfg: None,
        };
        bincode::serde::encode_into_std_write(state, writer, serialization_config())
            .map_err(|e| SaveError::SimulationStateSerializationError { cause: Box::new(e) }.into())
    }

    /// Serializes simulation state together with CBOR serialized SimGen
    /// configuration.
    #[cfg(feature = "server")]
    pub(crate) fn save_with_serialized_cfg<W: std::io::Write>(
        &mut self,
        serialized_cfg: Vec<u8>,
        writer: &mut W,
    ) -> Result<usize, ExecutionError> {
        let state = SimulationState {
            models: self.save_models()?,
            scheduler_queue: self.save_queue()?,
            time: self.time(),
            cfg: Some(serialized_cfg),
        };
        bincode::serde::encode_into_std_write(state, writer, serialization_config())
            .map_err(|e| SaveError::SimulationStateSerializationError { cause: Box::new(e) }.into())
    }

    /// Persists a serialized simulation state together with a SimGen
    /// configuration object.
    #[cfg(feature = "server")]
    pub fn save_with_cfg<W: std::io::Write, C: Serialize>(
        &mut self,
        cfg: C,
        writer: &mut W,
    ) -> Result<usize, ExecutionError> {
        let mut serialized_cfg = Vec::new();
        ciborium::into_writer(&cfg, &mut serialized_cfg)
            .map_err(|e| SaveError::ConfigSerializationError { cause: Box::new(e) })?;
        self.save_with_serialized_cfg(serialized_cfg, writer)
    }

    /// Restore simulation state from a serialized data.
    pub(crate) fn restore<R: std::io::Read>(&mut self, mut state: R) -> Result<(), ExecutionError> {
        let event_key_reg = Arc::new(Mutex::new(HashMap::new()));
        EVENT_KEY_REG.set(&event_key_reg, || {
            let state: SimulationState =
                bincode::serde::decode_from_std_read(&mut state, serialization_config()).map_err(
                    |e| RestoreError::SimulationStateDeserializationError { cause: Box::new(e) },
                )?;

            self.time.write(state.time);
            self.restore_models(state.models, &event_key_reg)?;
            self.restore_queue(&state.scheduler_queue)?;
            Ok::<_, ExecutionError>(())
        })?;
        Ok(())
    }

    /// Extract bench builder cfg from the serialized simulation state.
    #[cfg(feature = "server")]
    pub(crate) fn restore_cfg<R: std::io::Read>(
        mut state: R,
    ) -> Result<Option<Vec<u8>>, ExecutionError> {
        let state: SimulationState =
            bincode::serde::decode_from_std_read(&mut state, serialization_config()).map_err(
                |e| RestoreError::SimulationStateDeserializationError { cause: Box::new(e) },
            )?;
        Ok(state.cfg)
    }
}

impl fmt::Debug for Simulation {
    fn fmt(&self, f: &mut fmt::Formatter<'_>) -> fmt::Result {
        f.debug_struct("Simulation")
            .field("time", &self.time.read())
            .finish_non_exhaustive()
    }
}

/// Internal helper struct organizing parts of a persisted simulation state.
#[derive(Serialize, Deserialize)]
struct SimulationState {
    cfg: Option<Vec<u8>>,
    models: Vec<Vec<u8>>,
    scheduler_queue: Vec<u8>,
    time: MonotonicTime,
}

/// Information regarding a deadlocked model.
#[derive(Clone, Debug, PartialEq, Eq, Hash)]
pub struct DeadlockInfo {
    /// The fully qualified name of a deadlocked model.
    ///
    /// This is the name of the model, if relevant prepended by the
    /// dot-separated names of all parent models.
    pub model: String,
    /// Number of messages in the mailbox.
    pub mailbox_size: usize,
}

/// An error returned upon failure during simulation state store procedure.
#[non_exhaustive]
#[derive(Debug)]
pub enum SaveError {
    /// Serialization of the simulation's config has failed.
    ConfigSerializationError {
        /// Underlying serialization error.
        cause: Box<dyn Error + Send>,
    },
    /// Failed attempt to binary encode model's state.
    ModelSerializationError {
        /// The fully qualified name of the model.
        name: String,
        /// Type name of the model.
        type_name: &'static str,
        /// Underlying serialization error.
        cause: Box<dyn Error + Send>,
    },
    /// Failed attempt to serialize an event.
    EventSerializationError {
        /// Event's sourceId.
        event_id: usize,
        /// Underlying serialization error.
        cause: Box<dyn Error + Send>,
    },
    /// Failed attempt to serialize an event.
    QuerySerializationError {
        /// Query's sourceId.
        query_id: usize,
        /// Underlying serialization error.
        cause: Box<dyn Error + Send>,
    },
    /// Failed attempt to serialize the scheduler queue.
    SchedulerQueueSerializationError {
        /// Underlying serialization error.
        cause: Box<dyn Error + Send>,
    },
    /// Failed attempt to serialize the complete simulation state.
    SimulationStateSerializationError {
        /// Underlying serialization error.
        cause: Box<dyn Error + Send>,
    },
    /// Failed attempt to save an event with an unknown id.
    EventNotFound {
        /// Event's sourceId.
        event_id: usize,
    },
    /// Failed attempt to save a query with an unknown id.
    QueryNotFound {
        /// Query's sourceId.
        query_id: usize,
    },
    /// Argument data downcasting to a concrete type has failed.
    ArgumentTypeMismatch {
        /// Expected type name.
        type_name: &'static str,
    },
    /// Failed attempt to serialize an event argument.
    ArgumentSerializationError {
        /// Expected type name.
        type_name: &'static str,
        /// Underlying serialization error.
        cause: Box<dyn Error + Send>,
    },
}
impl fmt::Display for SaveError {
    fn fmt(&self, f: &mut fmt::Formatter) -> fmt::Result {
        match self {
            Self::ConfigSerializationError { .. } => f.write_str("config serialization has failed"),
            Self::ModelSerializationError {
                name, type_name, ..
            } => write!(f, "cannot serialize model {name}: {type_name}"),
            Self::EventSerializationError { event_id, .. } => {
                write!(f, "cannot serialize event {event_id}")
            }
            Self::QuerySerializationError { query_id, .. } => {
                write!(f, "cannot serialize query {query_id}")
            }
            Self::SchedulerQueueSerializationError { .. } => {
                f.write_str("cannot serialize scheduler queue")
            }
            Self::SimulationStateSerializationError { .. } => {
                f.write_str("cannot serialize simulation state")
            }
            Self::EventNotFound { event_id } => {
                write!(f, "serialized event (id {event_id}) cannot be found")
            }
            Self::QueryNotFound { query_id } => {
                write!(f, "serialized query (id {query_id}) cannot be found")
            }
            Self::ArgumentTypeMismatch { type_name } => write!(
                f,
                "type mismatch while casting event argument, expected: {type_name}"
            ),
            Self::ArgumentSerializationError { type_name, .. } => {
                write!(f, "cannot serialize event arg, expected type: {type_name}")
            }
        }
    }
}
impl Error for SaveError {
    fn source(&self) -> Option<&(dyn Error + 'static)> {
        match self {
            Self::ConfigSerializationError { cause } => Some(cause.as_ref()),
            Self::ModelSerializationError { cause, .. } => Some(cause.as_ref()),
            Self::EventSerializationError { cause, .. } => Some(cause.as_ref()),
            Self::QuerySerializationError { cause, .. } => Some(cause.as_ref()),
            Self::SchedulerQueueSerializationError { cause } => Some(cause.as_ref()),
            Self::SimulationStateSerializationError { cause } => Some(cause.as_ref()),
            Self::EventNotFound { .. } => None,
            Self::QueryNotFound { .. } => None,
            Self::ArgumentTypeMismatch { .. } => None,
            Self::ArgumentSerializationError { cause, .. } => Some(cause.as_ref()),
        }
    }
}

/// An error returned upon failure during simulation restore from a saved state.
#[non_exhaustive]
#[derive(Debug)]
pub enum RestoreError {
    /// No simulation configuration was found in the restored state data.
    ConfigMissing,
    /// Failed attempt to deserialize model's state.
    ModelDeserializationError {
        /// The fully qualified name of the model.
        name: String,
        /// Type name of the model.
        type_name: &'static str,
        /// Underlying deserialization error
        cause: Box<dyn Error + Send>,
    },
    /// Failed attempt to serialize model's state.
    ModelSerializationError {
        /// The fully qualified name of the model.
        name: String,
        /// Type name of the model.
        type_name: &'static str,
        /// Underlying serialization error.
        cause: Box<dyn Error + Send>,
    },
    /// Failed attempt to deserialize a queue item.
    QueueItemDeserializationError {
        /// Underlying deserialization error.
        cause: Box<dyn Error + Send>,
    },
    /// Failed attempt to deserialize the scheduler queue.
    SchedulerQueueDeserializationError {
        /// Underlying deserialization error.
        cause: Box<dyn Error + Send>,
    },
    /// Failed attempt to deserialize the complete simulation state.
    SimulationStateDeserializationError {
        /// Underlying deserialization error.
        cause: Box<dyn Error + Send>,
    },
    /// Failed attempt to restore an event with an unknown id.
    EventNotFound {
        /// Event's sourceId
        event_id: usize,
    },
    /// Failed attempt to restore a query with an unknown id.
    QueryNotFound {
        /// Query's sourceId
        query_id: usize,
    },
    /// Failed attempt to deserialize an event argument.
    ArgumentDeserializationError {
        /// Expected type name
        type_name: &'static str,
        /// Underlying deserialization error.
        cause: Box<dyn Error + Send>,
    },
}
impl fmt::Display for RestoreError {
    fn fmt(&self, f: &mut fmt::Formatter) -> fmt::Result {
        match self {
            Self::ConfigMissing => f.write_str("simulation config is missing"),
            Self::ModelDeserializationError {
                name, type_name, ..
            } => write!(f, "cannot deserialize model {name}: {type_name}"),
            Self::ModelSerializationError {
                name, type_name, ..
            } => write!(f, "cannot serialize model {name}: {type_name}"),
            Self::QueueItemDeserializationError { .. } => {
                f.write_str("cannot deserialize queue item")
            }
            Self::SchedulerQueueDeserializationError { .. } => {
                f.write_str("cannot deserialize scheduler queue")
            }
            Self::SimulationStateDeserializationError { .. } => {
                f.write_str("cannot deserialize simulation state")
            }
            Self::EventNotFound { event_id } => {
                write!(f, "deserialized event (id {event_id}) cannot be found")
            }
            Self::QueryNotFound { query_id } => {
                write!(f, "deserialized query (id {query_id}) cannot be found")
            }
            Self::ArgumentDeserializationError { type_name, .. } => {
                write!(
                    f,
                    "cannot deserialize event arg, expected type: {type_name}"
                )
            }
        }
    }
}
impl Error for RestoreError {
    fn source(&self) -> Option<&(dyn Error + 'static)> {
        match self {
            Self::ConfigMissing => None,
            Self::ModelDeserializationError { cause, .. } => Some(cause.as_ref()),
            Self::ModelSerializationError { cause, .. } => Some(cause.as_ref()),
            Self::QueueItemDeserializationError { cause, .. } => Some(cause.as_ref()),
            Self::SchedulerQueueDeserializationError { cause } => Some(cause.as_ref()),
            Self::SimulationStateDeserializationError { cause } => Some(cause.as_ref()),
            Self::EventNotFound { .. } => None,
            Self::QueryNotFound { .. } => None,
            Self::ArgumentDeserializationError { cause, .. } => Some(cause.as_ref()),
        }
    }
}

/// An error returned upon simulation execution failure.
#[non_exhaustive]
#[derive(Debug)]
pub enum ExecutionError {
    /// The simulation has been intentionally interrupted with a call to
    /// [`Scheduler::halt`].
    ///
    /// The simulation remains in a well-defined state and can be resumed.
    Halted,
    /// The simulation has been terminated due to an earlier deadlock, message
    /// loss, missing recipient, model panic, timeout or synchronization loss.
    Terminated,
    /// The simulation has deadlocked due to the enlisted models.
    ///
    /// This is a fatal error: any subsequent attempt to run the simulation will
    /// return an [`ExecutionError::Terminated`] error.
    Deadlock(Vec<DeadlockInfo>),
    /// One or more message were left unprocessed because the recipient's
    /// mailbox was not migrated to the simulation.
    ///
    /// The payload indicates the number of lost messages.
    ///
    /// This is a fatal error: any subsequent attempt to run the simulation will
    /// return an [`ExecutionError::Terminated`] error.
    MessageLoss(usize),
    /// The recipient of a message does not exists.
    ///
    /// This indicates that the mailbox of the recipient of a message was not
    /// migrated to the simulation and was no longer alive when the message was
    /// sent.
    ///
    /// This is a fatal error: any subsequent attempt to run the simulation will
    /// return an [`ExecutionError::Terminated`] error.
    NoRecipient {
        /// The fully qualified name of the model that attempted to send a
        /// message, or `None` if the message was sent from the scheduler.
        ///
        /// The fully qualified name is made of the unqualified model name, if
        /// relevant prepended by the dot-separated names of all parent models.
        model: Option<String>,
    },
    /// A panic was caught during execution.
    ///
    /// This is a fatal error: any subsequent attempt to run the simulation will
    /// return an [`ExecutionError::Terminated`] error.
    Panic {
        /// The fully qualified name of the panicking model.
        ///
        /// The fully qualified name is made of the unqualified model name, if
        /// relevant prepended by the dot-separated names of all parent models.
        model: String,
        /// The payload associated with the panic.
        ///
        /// The payload can be usually downcast to a `String` or `&str`. This is
        /// always the case if the panic was triggered by the `panic!` macro,
        /// but panics can in principle emit arbitrary payloads with e.g.
        /// [`panic_any`](std::panic::panic_any).
        payload: Box<dyn Any + Send + 'static>,
    },
    /// The simulation step has failed to complete within the allocated time.
    ///
    /// This is a fatal error: any subsequent attempt to run the simulation will
    /// return an [`ExecutionError::Terminated`] error.
    ///
    /// See also [`SimInit::set_timeout`] and [`Simulation::set_timeout`].
    Timeout,
    /// The simulation has lost synchronization with the clock and lags behind
    /// by the duration given in the payload.
    ///
    /// This is a fatal error: any subsequent attempt to run the simulation will
    /// return an [`ExecutionError::Terminated`] error.
    ///
    /// See also [`SimInit::set_clock_tolerance`].
    OutOfSync(Duration),
    /// The query did not obtain a response because the mailbox targeted by the
    /// query was not found in the simulation.
    ///
    /// This is a non-fatal error.
    BadQuery,
    /// The specified simulation deadline is in the past of the current
    /// simulation time.
    ///
    /// This is a non-fatal error.
    InvalidDeadline(MonotonicTime),
    /// A non-existent event source identifier has been used.
    InvalidEventSourceId(usize),
    /// Simulation serialization has failed.
    SaveError(SaveError),
    /// Simulation deserialization has failed.
    RestoreError(RestoreError),
}

impl fmt::Display for ExecutionError {
    fn fmt(&self, f: &mut fmt::Formatter) -> fmt::Result {
        match self {
            Self::Halted => f.write_str("the simulation has been intentionally stopped"),
            Self::Terminated => f.write_str("the simulation has been terminated"),
            Self::Deadlock(list) => {
                f.write_str(
                    "a simulation deadlock has been detected that involves the following models: ",
                )?;
                let mut first_item = true;
                for info in list {
                    if first_item {
                        first_item = false;
                    } else {
                        f.write_str(", ")?;
                    }
                    write!(
                        f,
                        "'{}' ({} item{} in mailbox)",
                        info.model,
                        info.mailbox_size,
                        if info.mailbox_size == 1 { "" } else { "s" }
                    )?;
                }

                Ok(())
            }
            Self::MessageLoss(count) => {
                write!(f, "{count} messages have been lost")
            }
            Self::NoRecipient{model} => {
                match model {
                    Some(model) => write!(f,
                        "an attempt by model '{model}' to send a message failed because the recipient's mailbox is no longer alive"
                    ),
                    None => f.write_str("an attempt by the scheduler to send a message failed because the recipient's mailbox is no longer alive"),
                }
            }
            Self::Panic{model, payload} => {
                let msg: &str = if let Some(s) = payload.downcast_ref::<&str>() {
                    s
                } else if let Some(s) = payload.downcast_ref::<String>() {
                    s
                } else {
                    return write!(f, "model '{model}' has panicked");
                };
                write!(f, "model '{model}' has panicked with the message: '{msg}'")
            }
            Self::Timeout => f.write_str("the simulation step has failed to complete within the allocated time"),
            Self::OutOfSync(lag) => {
                write!(
                    f,
                    "the simulation has lost synchronization and lags behind the clock by '{lag:?}'"
                )
            }
            Self::BadQuery => f.write_str("the query did not return any response; was the target mailbox added to the simulation?"),
            Self::InvalidDeadline(time) => {
                write!(
                    f,
                    "the specified deadline ({time}) lies in the past of the current simulation time"
                )
            }
            Self::InvalidEventSourceId(e) => write!(f, "event source with identifier '{e}' was not found"),
            Self::SaveError(o) => write!(f, "saving the simulation state has failed: {o}"),
            Self::RestoreError(o) => write!(f, "restoring the simulation state has failed: {o}"),
        }
    }
}

impl Error for ExecutionError {}

impl From<SaveError> for ExecutionError {
    fn from(e: SaveError) -> Self {
        Self::SaveError(e)
    }
}

impl From<RestoreError> for ExecutionError {
    fn from(e: RestoreError) -> Self {
        Self::RestoreError(e)
    }
}

/// An error returned upon simulation execution or scheduling failure.
#[non_exhaustive]
#[derive(Debug)]
pub enum SimulationError {
    /// The execution of the simulation failed.
    ExecutionError(ExecutionError),
    /// An attempt to schedule an item failed.
    SchedulingError(SchedulingError),
    /// Simulation bench building failed.
    InitError(InitError),
}

impl fmt::Display for SimulationError {
    fn fmt(&self, f: &mut fmt::Formatter) -> fmt::Result {
        match self {
            Self::ExecutionError(e) => e.fmt(f),
            Self::SchedulingError(e) => e.fmt(f),
            Self::InitError(e) => e.fmt(f),
        }
    }
}

impl Error for SimulationError {
    fn source(&self) -> Option<&(dyn Error + 'static)> {
        match self {
            Self::ExecutionError(e) => Some(e),
            Self::SchedulingError(e) => Some(e),
            Self::InitError(e) => Some(e),
        }
    }
}

impl From<ExecutionError> for SimulationError {
    fn from(e: ExecutionError) -> Self {
        Self::ExecutionError(e)
    }
}

impl From<SchedulingError> for SimulationError {
    fn from(e: SchedulingError) -> Self {
        Self::SchedulingError(e)
    }
}

impl From<InitError> for SimulationError {
    fn from(e: InitError) -> Self {
        Self::InitError(e)
    }
}

/// Adds a model and its mailbox to the simulation bench.
#[allow(clippy::too_many_arguments)]
pub(crate) fn add_model<P>(
    model: P,
    mailbox: Mailbox<P::Model>,
    name: String,
    scheduler: GlobalScheduler,
    scheduler_registry: &mut SchedulerRegistry,
    executor: &Executor,
    abort_signal: &Signal,
    registered_models: &mut Vec<RegisteredModel>,
    is_resumed: Arc<AtomicBool>,
) where
    P: ProtoModel,
{
    #[cfg(feature = "tracing")]
    let span = tracing::span!(target: env!("CARGO_PKG_NAME"), tracing::Level::INFO, "model", name);

    let mut build_cx = BuildContext::new(
        &mailbox,
        &name,
        &scheduler,
        scheduler_registry,
        executor,
        abort_signal,
        registered_models,
        is_resumed.clone(),
    );
    let (mut model, mut env) = model.build(&mut build_cx);
    let model_registry = model.register_schedulables(&mut build_cx);

    let address = mailbox.address();
    let mut receiver = mailbox.0;
    let abort_signal = abort_signal.clone();
    let model_id = ModelId::new(registered_models.len());

    registered_models.push(RegisteredModel::new(name.clone(), address.clone()));

    let cx = Context::new(name, scheduler, address, model_id.0, model_registry);
    let fut = async move {
        let mut model = if !is_resumed.load(Ordering::Relaxed) {
            model.init(&cx, &mut env).await.0
        } else {
            model
        };
        while !abort_signal.is_set() && receiver.recv(&mut model, &cx, &mut env).await.is_ok() {}
    };

    #[cfg(not(feature = "tracing"))]
    let fut = ModelFuture::new(fut, model_id);
    #[cfg(feature = "tracing")]
    let fut = ModelFuture::new(fut, model_id, span);

    executor.spawn_and_forget(fut);
}

/// A unique index assigned to a model instance.
///
/// This is a thin wrapper over a `usize` which encodes a lack of value as
/// `usize::MAX`.
#[derive(Copy, Clone, Debug)]
pub(crate) struct ModelId(usize);

impl ModelId {
    const fn none() -> Self {
        Self(usize::MAX)
    }
    fn new(id: usize) -> Self {
        assert_ne!(id, usize::MAX);

        Self(id)
    }
    fn get(&self) -> Option<usize> {
        if self.0 != usize::MAX {
            Some(self.0)
        } else {
            None
        }
    }
}

impl Default for ModelId {
    fn default() -> Self {
        Self(usize::MAX)
    }
}

#[pin_project]
struct ModelFuture<F> {
    #[pin]
    fut: F,
    id: ModelId,
    #[cfg(feature = "tracing")]
    span: tracing::Span,
}

impl<F> ModelFuture<F> {
    #[cfg(not(feature = "tracing"))]
    fn new(fut: F, id: ModelId) -> Self {
        Self { fut, id }
    }
    #[cfg(feature = "tracing")]
    fn new(fut: F, id: ModelId, span: tracing::Span) -> Self {
        Self { fut, id, span }
    }
}

impl<F: Future> Future for ModelFuture<F> {
    type Output = F::Output;

    // Required method
    fn poll(self: Pin<&mut Self>, cx: &mut task::Context<'_>) -> Poll<Self::Output> {
        let this = self.project();

        #[cfg(feature = "tracing")]
        let _enter = this.span.enter();

        // The current model ID is not set/unset through a guard or scoped TLS
        // because it must survive panics to identify the last model that was
        // polled.
        CURRENT_MODEL_ID.set(*this.id);
        let poll = this.fut.poll(cx);

        // The model ID is unset right after polling so we can distinguish
        // between panics generated by models and panics generated by the
        // executor itself, as in the later case `CURRENT_MODEL_ID.get()` will
        // return `None`.
        CURRENT_MODEL_ID.set(ModelId::none());

        poll
    }
}<|MERGE_RESOLUTION|>--- conflicted
+++ resolved
@@ -85,19 +85,11 @@
 pub use events::{Action, AutoEventKey, EventId, EventKey, QueryId, ReplyReader};
 pub use mailbox::{Address, Mailbox};
 pub use scheduler::{Scheduler, SchedulingError};
-<<<<<<< HEAD
-use serde::de::DeserializeOwned;
-pub use sim_init::SimInit;
+pub use sim_init::{InitError, SimInit};
 
 pub(crate) use events::{
     Event, EventIdErased, EventKeyReg, InputSource, QueueItem, ReplyWriter, SchedulerRegistry,
     EVENT_KEY_REG,
-=======
-pub use sim_init::{InitError, SimInit};
-
-pub(crate) use events::{
-    EVENT_KEY_REG, Event, EventKeyReg, InputSource, SchedulerSourceRegistry, SourceIdErased,
->>>>>>> 6beeab16
 };
 
 use std::any::{Any, TypeId};
@@ -114,8 +106,8 @@
 use std::{panic, task};
 
 use pin_project::pin_project;
-use recycle_box::{RecycleBox, coerce_box};
-use serde::{Deserialize, Serialize};
+use recycle_box::{coerce_box, RecycleBox};
+use serde::{Deserialize, DeserializeOwned, Serialize};
 
 use scheduler::{SchedulerKey, SchedulerQueue};
 
@@ -476,7 +468,6 @@
             // might be not worth it.
             let mut action_seq = SeqFuture::new();
             loop {
-<<<<<<< HEAD
                 let ((time, channel_id), item) = scheduler_queue.pull().unwrap();
 
                 let fut = match item {
@@ -485,7 +476,7 @@
                             .scheduler_registry
                             .event_registry
                             .get(&event.event_id)
-                            .ok_or(ExecutionError::InvalidEvent(event.event_id.0))?;
+                            .ok_or(ExecutionError::InvalidEventSourceId(event.event_id.0))?;
 
                         let fut = source.event_future(&*event.arg, event.key.clone());
                         if let Some(period) = event.period {
@@ -504,18 +495,6 @@
                         source.query_future(&*query.arg, query.replier)
                     }
                 };
-=======
-                let ((time, channel_id), event) = scheduler_queue.pull().unwrap();
-                let source = self
-                    .scheduler_registry
-                    .get(&event.source_id)
-                    .ok_or(ExecutionError::InvalidEventSourceId(event.source_id.0))?;
-                let fut = source.event_future(&*event.arg, event.key.clone());
-
-                if let Some(period) = event.period {
-                    scheduler_queue.insert((time + period, channel_id), event);
-                }
->>>>>>> 6beeab16
 
                 action_seq.push(fut);
                 next_key = peek_next_key(&mut scheduler_queue);
