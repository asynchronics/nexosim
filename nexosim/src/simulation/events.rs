use std::any::{type_name, Any};
use std::collections::HashMap;
use std::future::Future;
use std::hash::{Hash, Hasher};
use std::marker::PhantomData;
use std::pin::Pin;
use std::ptr;
use std::sync::atomic::{AtomicBool, Ordering};
use std::sync::{Arc, Mutex};
use std::time::Duration;

use futures_channel::oneshot;
use recycle_box::{coerce_box, RecycleBox};
use serde::de::Visitor;
use serde::ser::SerializeTuple;
use serde::{de::DeserializeOwned, Deserialize, Serialize};

use crate::channel::Sender;
use crate::macros::scoped_thread_local::scoped_thread_local;
use crate::model::Model;
<<<<<<< HEAD
use crate::ports::{EventSource, InputFn, QuerySource, ReplyIterator};
use crate::simulation::Address;
=======
use crate::ports::{EventSource, InputFn};
use crate::simulation::{Address, RestoreError, SaveError};
>>>>>>> 792fb543
use crate::util::serialization::serialization_config;
use crate::util::unwrap_or_throw::UnwrapOrThrow;

use super::ExecutionError;

scoped_thread_local!(pub(crate) static EVENT_KEY_REG: EventKeyReg);
pub(crate) type EventKeyReg = Arc<Mutex<HashMap<usize, Arc<AtomicBool>>>>;

// This value has to be lower than the `SchedulableId::Mask`.
const MAX_SOURCE_ID: usize = 1 << (usize::BITS - 1) as usize;

/// A unique, type-safe id for schedulable event sources.
/// `SourceId` is stable between bench runs, provided that the bench layout does
/// not change.
#[derive(Debug, Serialize, Deserialize)]
pub struct EventId<T>(pub(crate) usize, pub(crate) PhantomData<fn(T)>);

// Manual clone and copy impl. to not enforce bounds on T.
impl<T> Clone for EventId<T> {
    fn clone(&self) -> Self {
        *self
    }
}
impl<T> Copy for EventId<T> {}

/// Type erased `EventId` variant.
#[derive(Clone, Copy, Debug, Serialize, Deserialize)]
pub(crate) struct EventIdErased(pub(crate) usize);

impl<T> From<EventId<T>> for EventIdErased {
    fn from(value: EventId<T>) -> Self {
        Self(value.0)
    }
}

impl<T> From<&EventId<T>> for EventIdErased {
    fn from(value: &EventId<T>) -> Self {
        Self(value.0)
    }
}

#[derive(Debug, Serialize, Deserialize)]
pub struct QueryId<T, R>(pub(crate) usize, pub(crate) PhantomData<fn(T, R)>);

// Manual clone and copy impl. to not enforce bounds on T.
impl<T, R> Clone for QueryId<T, R> {
    fn clone(&self) -> Self {
        *self
    }
}
impl<T, R> Copy for QueryId<T, R> {}

/// Type erased `QueryId` variant.
#[derive(Clone, Copy, Debug, Serialize, Deserialize)]
pub(crate) struct QueryIdErased(pub(crate) usize);

impl<T, R> From<QueryId<T, R>> for QueryIdErased {
    fn from(value: QueryId<T, R>) -> Self {
        Self(value.0)
    }
}

impl<T, R> From<&QueryId<T, R>> for QueryIdErased {
    fn from(value: &QueryId<T, R>) -> Self {
        Self(value.0)
    }
}

#[derive(Default, Debug)]
pub(crate) struct SchedulerRegistry {
    pub(crate) event_registry: SchedulerEventRegistry,
    pub(crate) query_registry: SchedulerQueryRegistry,
}

/// Scheduler event source registry.
/// Only events present in the registry can be scheduled for a future execution
/// and put on the queue.
///
/// Event registration has to take place before simulation is started / resumed.
/// Therefore the `add` method should only be accessible from `SimInit` or
/// `BuildContext` instances.
#[derive(Default, Debug)]
pub(crate) struct SchedulerEventRegistry(Vec<Box<dyn SchedulerEventSource>>);
impl SchedulerEventRegistry {
    pub(crate) fn add<T>(&mut self, source: impl TypedEventSource<T>) -> EventId<T>
    where
        T: Serialize + DeserializeOwned + Clone + Send + 'static,
    {
        assert!(self.0.len() < MAX_SOURCE_ID);
        let event_id = EventId(self.0.len(), PhantomData);
        self.0.push(Box::new(source));
        event_id
    }
    pub(crate) fn get(&self, source_id: &EventIdErased) -> Option<&dyn SchedulerEventSource> {
        self.0.get(source_id.0).map(|s| s.as_ref())
    }
}

#[derive(Default, Debug)]
pub(crate) struct SchedulerQueryRegistry(Vec<Box<dyn SchedulerQuerySource>>);
impl SchedulerQueryRegistry {
    pub(crate) fn add<T, R>(&mut self, source: impl TypedQuerySource<T, R>) -> QueryId<T, R>
    where
        T: Serialize + DeserializeOwned + Clone + Send + 'static,
        R: Send + 'static,
    {
        assert!(self.0.len() < MAX_SOURCE_ID);
        let query_id = QueryId(self.0.len(), PhantomData);
        self.0.push(Box::new(source));
        query_id
    }
    pub(crate) fn get(&self, source_id: &QueryIdErased) -> Option<&dyn SchedulerQuerySource> {
        self.0.get(source_id.0).map(|s| s.as_ref())
    }
}

/// Internal SchedulerSourceRegistry entry interface.
pub(crate) trait SchedulerEventSource: std::fmt::Debug + Send + 'static {
    fn serialize_arg(&self, arg: &dyn Any) -> Result<Vec<u8>, ExecutionError>;
    fn deserialize_arg(&self, arg: &[u8]) -> Result<Box<dyn Any + Send>, ExecutionError>;
    fn event_future(
        &self,
        arg: &dyn Any,
        event_key: Option<EventKey>,
    ) -> Pin<Box<dyn Future<Output = ()> + Send>>;
}

pub(crate) trait SchedulerQuerySource: std::fmt::Debug + Send + 'static {
    fn serialize_arg(&self, arg: &dyn Any) -> Result<Vec<u8>, ExecutionError>;
    fn deserialize_arg(&self, arg: &[u8]) -> Result<Box<dyn Any + Send>, ExecutionError>;
    fn query_future(
        &self,
        arg: &dyn Any,
        replier: Box<dyn Any>,
    ) -> Pin<Box<dyn Future<Output = ()> + Send>>;
}

/// A helper trait ensuring type safety of the registered event sources.
///
/// It is necessary for the registered sources to implement this trait in order
/// to provide a type safe registration interface.
pub(crate) trait TypedEventSource<T>: SchedulerEventSource {}
pub(crate) trait TypedQuerySource<T, R>: SchedulerQuerySource {}

/// A specialized event source struct used to register models' input methods.
///
/// Unlike the EventSource struct it does not allow for multiple senders and it
/// is bound to a specific model's input only.
pub(crate) struct InputSource<M, F, S, T>
where
    M: Model,
    F: for<'a> InputFn<'a, M, T, S> + Clone + Sync,
    S: Send + Sync + 'static,
    T: Clone + Send + 'static,
{
    sender: Sender<M>,
    func: F,
    _phantom: PhantomData<(T, S)>,
}
impl<M, F, S, T> InputSource<M, F, S, T>
where
    M: Model,
    F: for<'a> InputFn<'a, M, T, S> + Clone + Sync,
    S: Send + Sync + 'static,
    T: Clone + Send + 'static,
{
    pub(crate) fn new(func: F, address: impl Into<Address<M>>) -> Self {
        let sender = address.into().0;

        Self {
            sender,
            func,
            _phantom: PhantomData,
        }
    }
}

impl<M, F, S, T> std::fmt::Debug for InputSource<M, F, S, T>
where
    M: Model,
    F: for<'a> InputFn<'a, M, T, S> + Clone + Sync,
    S: Send + Sync + 'static,
    T: Clone + Send + 'static,
{
    fn fmt(&self, f: &mut std::fmt::Formatter) -> std::fmt::Result {
        write!(f, "Input source, T: {}", type_name::<T>())
    }
}

impl<M, F, S, T> TypedEventSource<T> for InputSource<M, F, S, T>
where
    M: Model,
    F: for<'a> InputFn<'a, M, T, S> + Clone + Sync,
    S: Send + Sync + 'static,
    T: Serialize + DeserializeOwned + Clone + Send + 'static,
{
}
impl<M, F, S, T> SchedulerEventSource for InputSource<M, F, S, T>
where
    M: Model,
    F: for<'a> InputFn<'a, M, T, S> + Clone + Sync,
    S: Send + Sync + 'static,
    T: Serialize + DeserializeOwned + Clone + Send + 'static,
{
    fn serialize_arg(&self, arg: &dyn Any) -> Result<Vec<u8>, ExecutionError> {
        serialize_arg::<T>(arg)
    }
    fn deserialize_arg(&self, arg: &[u8]) -> Result<Box<dyn Any + Send>, ExecutionError> {
        deserialize_arg::<T>(arg)
    }
    fn event_future(
        &self,
        arg: &dyn Any,
        event_key: Option<EventKey>,
    ) -> Pin<Box<dyn Future<Output = ()> + Send>> {
        let arg = arg.downcast_ref::<T>().unwrap().clone();
        let func = self.func.clone();
        let sender = self.sender.clone();

        let fut = async move {
            sender
                .send(
                    move |model: &mut M, scheduler, env, recycle_box: RecycleBox<()>| {
                        let fut = async {
                            match event_key {
                                Some(key) if key.is_cancelled() => (),
                                _ => func.call(model, arg, scheduler, env).await,
                            }
                        };

                        coerce_box!(RecycleBox::recycle(recycle_box, fut))
                    },
                )
                .await
                .unwrap_or_throw();
        };

        Box::pin(fut)
    }
}

impl<T> TypedEventSource<T> for EventSource<T> where
    T: Serialize + DeserializeOwned + Clone + Send + 'static
{
}

impl<T> SchedulerEventSource for EventSource<T>
where
    T: Serialize + DeserializeOwned + Clone + Send + 'static,
{
    fn serialize_arg(&self, arg: &dyn Any) -> Result<Vec<u8>, ExecutionError> {
        serialize_arg::<T>(arg)
    }
    fn deserialize_arg(&self, arg: &[u8]) -> Result<Box<dyn Any + Send>, ExecutionError> {
        deserialize_arg::<T>(arg)
    }
    fn event_future(
        &self,
        arg: &dyn Any,
        _: Option<EventKey>,
    ) -> Pin<Box<dyn Future<Output = ()> + Send>> {
        Box::pin(EventSource::event_future(
            self,
            arg.downcast_ref::<T>().unwrap().clone(),
        ))
    }
}

impl<T> TypedEventSource<T> for Arc<EventSource<T>> where
    T: Serialize + DeserializeOwned + Clone + Send + 'static
{
}
impl<T> SchedulerEventSource for Arc<EventSource<T>>
where
    T: Serialize + DeserializeOwned + Clone + Send + 'static,
{
    fn serialize_arg(&self, arg: &dyn Any) -> Result<Vec<u8>, ExecutionError> {
        self.as_ref().serialize_arg(arg)
    }
    fn deserialize_arg(&self, arg: &[u8]) -> Result<Box<dyn Any + Send>, ExecutionError> {
        self.as_ref().deserialize_arg(arg)
    }
    fn event_future(
        &self,
        arg: &dyn Any,
        event_key: Option<EventKey>,
    ) -> Pin<Box<dyn Future<Output = ()> + Send>> {
        let inner: &dyn SchedulerEventSource = self.as_ref();
        inner.event_future(arg, event_key)
    }
}

impl<T, R> TypedQuerySource<T, R> for QuerySource<T, R>
where
    T: Serialize + DeserializeOwned + Clone + Send + 'static,
    R: Send + 'static,
{
}
impl<T, R> SchedulerQuerySource for QuerySource<T, R>
where
    T: Serialize + DeserializeOwned + Clone + Send + 'static,
    R: Send + 'static,
{
    fn serialize_arg(&self, arg: &dyn Any) -> Result<Vec<u8>, ExecutionError> {
        serialize_arg::<T>(arg)
    }
    fn deserialize_arg(&self, arg: &[u8]) -> Result<Box<dyn Any + Send>, ExecutionError> {
        deserialize_arg::<T>(arg)
    }
    fn query_future(
        &self,
        arg: &dyn Any,
        replier: Box<dyn Any>,
    ) -> Pin<Box<dyn Future<Output = ()> + Send>> {
        Box::pin(QuerySource::query_future(
            self,
            arg.downcast_ref::<T>().unwrap().clone(),
            *replier.downcast().unwrap(),
        ))
    }
}

impl<T, R> TypedQuerySource<T, R> for Arc<QuerySource<T, R>>
where
    T: Serialize + DeserializeOwned + Clone + Send + 'static,
    R: Send + 'static,
{
}
impl<T, R> SchedulerQuerySource for Arc<QuerySource<T, R>>
where
    T: Serialize + DeserializeOwned + Clone + Send + 'static,
    R: Send + 'static,
{
    fn serialize_arg(&self, arg: &dyn Any) -> Result<Vec<u8>, ExecutionError> {
        serialize_arg::<T>(arg)
    }
    fn deserialize_arg(&self, arg: &[u8]) -> Result<Box<dyn Any + Send>, ExecutionError> {
        deserialize_arg::<T>(arg)
    }
    fn query_future(
        &self,
        arg: &dyn Any,
        replier: Box<dyn Any>,
    ) -> Pin<Box<dyn Future<Output = ()> + Send>> {
        let inner: &dyn SchedulerQuerySource = self.as_ref();
        inner.query_future(arg, replier)
    }
}

pub(crate) enum QueueItem {
    Event(Event),
    Query(Query),
}
impl QueueItem {
    pub(crate) fn serialize(
        &self,
        registry: &SchedulerRegistry,
    ) -> Result<Vec<u8>, ExecutionError> {
        let serializable = match self {
            QueueItem::Event(event) => {
                SerializableQueueItem::Event(event.to_serializable(&registry.event_registry)?)
            }
            QueueItem::Query(query) => {
                SerializableQueueItem::Query(query.to_serializable(&registry.query_registry)?)
            }
        };

        bincode::serde::encode_to_vec(serializable, serialization_config())
            .map_err(|_| ExecutionError::SaveError(format!("TODO")))
    }

    pub(crate) fn deserialize(
        data: &[u8],
        registry: &SchedulerRegistry,
    ) -> Result<Self, ExecutionError> {
        let item: SerializableQueueItem =
            bincode::serde::decode_from_slice(data, serialization_config())
                .map_err(|_| ExecutionError::RestoreError("ScheduledEvent".to_string()))?
                .0;

        Ok(match item {
            SerializableQueueItem::Event(event) => {
                QueueItem::Event(Event::from_serializable(event, &registry.event_registry)?)
            }
            SerializableQueueItem::Query(query) => {
                QueueItem::Query(Query::from_serializable(query, &registry.query_registry)?)
            }
        })
    }
}

/// A possibly periodic, possibly cancellable event that can be scheduled on
/// the event queue.
// #[derive(Debug)]
pub(crate) struct Event {
    pub event_id: EventIdErased,
    pub arg: Box<dyn Any + Send>,
    pub period: Option<Duration>,
    pub key: Option<EventKey>,
}
impl Event {
    pub(crate) fn new<T: Send + 'static>(event_id: &EventId<T>, arg: T) -> Self {
        Self {
            event_id: event_id.into(),
            arg: Box::new(arg),
            period: None,
            key: None,
        }
    }

    pub(crate) fn with_period(mut self, period: Duration) -> Self {
        self.period = Some(period);
        self
    }

    pub(crate) fn with_key(mut self, key: EventKey) -> Self {
        self.key = Some(key);
        self
    }

    pub(crate) fn is_cancelled(&self) -> bool {
        self.key.as_ref().map(|k| k.is_cancelled()).unwrap_or(false)
    }

    pub(crate) fn to_serializable(
        &self,
        registry: &SchedulerEventRegistry,
    ) -> Result<SerializableEvent, ExecutionError> {
        let source = registry
<<<<<<< HEAD
            .get(&self.event_id)
            .ok_or(ExecutionError::SaveError(format!(
                "ScheduledEvent({}) (id not found)",
                self.event_id.0
            )))?;
        let arg = source.serialize_arg(&*self.arg)?;
        Ok(SerializableEvent {
            event_id: self.event_id,
            arg,
            period: self.period,
            key: self.key.clone(),
=======
            .get(&self.source_id)
            .ok_or(SaveError::EventNotFound {
                source_id: self.source_id.0,
            })?;
        let arg = source.serialize_arg(&*self.arg)?;

        bincode::serde::encode_to_vec(
            SerializableEvent {
                source_id: self.source_id,
                arg,
                period: self.period,
                key: self.key.clone(),
            },
            serialization_config(),
        )
        .map_err(|e| {
            SaveError::EventSerializationError {
                source_id: self.source_id.0,
                cause: Box::new(e),
            }
            .into()
>>>>>>> 792fb543
        })
    }

    pub(crate) fn from_serializable(
        mut event: SerializableEvent,
        registry: &SchedulerEventRegistry,
    ) -> Result<Self, ExecutionError> {
<<<<<<< HEAD
        let source = registry
            .get(&event.event_id)
            .ok_or(ExecutionError::RestoreError(format!(
                "ScheduledEvent({}) (id not found)",
                event.event_id.0,
            )))?;
=======
        let mut event: SerializableEvent =
            bincode::serde::decode_from_slice(data, serialization_config())
                .map_err(|e| RestoreError::EventDeserializationError { cause: Box::new(e) })?
                .0;

        let source = registry
            .get(&event.source_id)
            .ok_or(RestoreError::EventNotFound {
                source_id: event.source_id.0,
            })?;
>>>>>>> 792fb543
        let arg = source.deserialize_arg(&event.arg)?;

        Ok(Self {
            event_id: event.event_id,
            arg,
            period: event.period,
            key: event.key.take(),
        })
    }
}

pub(crate) struct Query {
    pub query_id: QueryIdErased,
    pub arg: Box<dyn Any + Send>,
    pub replier: Box<dyn Any + Send>,
}
impl Query {
    pub(crate) fn new<T: Send + 'static, R: Send + 'static>(
        query_id: &QueryId<T, R>,
        arg: T,
        replier: ReplyWriter<R>,
    ) -> Self {
        Self {
            query_id: query_id.into(),
            arg: Box::new(arg),
            replier: Box::new(replier),
        }
    }
    pub(crate) fn to_serializable(
        &self,
        registry: &SchedulerQueryRegistry,
    ) -> Result<SerializableQuery, ExecutionError> {
        let source = registry
            .get(&self.query_id)
            .ok_or(ExecutionError::SaveError(format!(
                "ScheduledEvent({}) (id not found)",
                self.query_id.0
            )))?;
        let arg = source.serialize_arg(&*self.arg)?;
        Ok(SerializableQuery {
            query_id: self.query_id,
            arg,
        })
    }

    pub(crate) fn from_serializable(
        mut query: SerializableQuery,
        registry: &SchedulerQueryRegistry,
    ) -> Result<Self, ExecutionError> {
        let source = registry
            .get(&query.query_id)
            .ok_or(ExecutionError::RestoreError(format!(
                "ScheduledEvent({}) (id not found)",
                query.query_id.0,
            )))?;
        let arg = source.deserialize_arg(&query.arg)?;

        // Create dummy channel
        // TODO check the effect of the wrong type (probably panic when casting
        // somewhere)
        // Alternatively use option?
        let (_, rx) = query_replier::<()>();

        Ok(Self {
            query_id: query.query_id,
            arg,
            replier: Box::new(rx),
        })
    }
}

// TODO placeholder
#[derive(Debug)]
pub struct ReplyReader<R>(oneshot::Receiver<ReplyIterator<R>>);
impl<R: Send + 'static> ReplyReader<R> {
    pub fn try_read(&mut self) -> Option<impl Iterator<Item = R>> {
        self.0.try_recv().ok()?
    }

    pub fn read(self) -> Option<impl Iterator<Item = R>> {
        pollster::block_on(self)
    }
}

impl<R: Send + 'static> Future for ReplyReader<R> {
    type Output = Option<ReplyIterator<R>>;

    fn poll(
        self: Pin<&mut Self>,
        cx: &mut std::task::Context<'_>,
    ) -> std::task::Poll<Self::Output> {
        Pin::new(&mut self.get_mut().0).poll(cx).map(Result::ok)
    }
}

pub(crate) struct ReplyWriter<R>(oneshot::Sender<ReplyIterator<R>>);
impl<R: Send + 'static> ReplyWriter<R> {
    pub(crate) fn send(self, reply: ReplyIterator<R>) {
        // TODO handle error
        let _ = self.0.send(reply);
    }
}

pub(crate) fn query_replier<R: Send + 'static>() -> (ReplyWriter<R>, ReplyReader<R>) {
    let (tx, rx) = oneshot::channel();
    (ReplyWriter(tx), ReplyReader(rx))
}

#[derive(Serialize, Deserialize)]
enum SerializableQueueItem {
    Event(SerializableEvent),
    Query(SerializableQuery),
}

/// Local helper struct organizing event data for serialization.
#[derive(Serialize, Deserialize)]
struct SerializableEvent {
    event_id: EventIdErased,
    arg: Vec<u8>,
    period: Option<Duration>,
    key: Option<EventKey>,
}

/// Local helper struct organizing event data for serialization.
#[derive(Serialize, Deserialize)]
struct SerializableQuery {
    query_id: QueryIdErased,
    arg: Vec<u8>,
}

fn serialize_arg<T: Serialize + Send + 'static>(arg: &dyn Any) -> Result<Vec<u8>, ExecutionError> {
    let value = arg
        .downcast_ref::<T>()
        .ok_or(SaveError::ArgumentTypeMismatch {
            type_name: type_name::<T>(),
        })?;
    bincode::serde::encode_to_vec(value, serialization_config()).map_err(|e| {
        SaveError::ArgumentSerializationError {
            type_name: type_name::<T>(),
            cause: Box::new(e),
        }
        .into()
    })
}
fn deserialize_arg<T: DeserializeOwned + Send + 'static>(
    arg: &[u8],
) -> Result<Box<dyn Any + Send>, ExecutionError> {
    Ok(Box::new(
        bincode::serde::borrow_decode_from_slice::<T, _>(arg, serialization_config())
            .map_err(|e| RestoreError::ArgumentDeserializationError {
                type_name: type_name::<T>(),
                cause: Box::new(e),
            })?
            .0,
    ))
}

/// Managed handle to a scheduled event.
///
/// An `AutoEventKey` is a managed handle to a scheduled action that cancels
/// its associated action on drop.
#[derive(Debug, Deserialize)]
#[must_use = "dropping this key immediately cancels the associated action"]
#[serde(from = "EventKey")]
pub struct AutoEventKey {
    is_cancelled: Arc<AtomicBool>,
}

impl Drop for AutoEventKey {
    fn drop(&mut self) {
        self.is_cancelled.store(true, Ordering::Relaxed);
    }
}

// Required for auto deserialization
impl From<EventKey> for AutoEventKey {
    fn from(value: EventKey) -> Self {
        value.into_auto()
    }
}

// Auto serialization via serde(into) seems not possible because of the drop
// implementation.
impl Serialize for AutoEventKey {
    fn serialize<S>(&self, serializer: S) -> Result<S::Ok, S::Error>
    where
        S: serde::Serializer,
    {
        let key = EventKey {
            is_cancelled: self.is_cancelled.clone(),
        };
        key.serialize(serializer)
    }
}

/// Handle to a scheduled event.
///
/// An `EventKey` can be used to cancel a scheduled action.
#[derive(Clone, Debug)]
#[must_use = "prefer unkeyed scheduling methods if the action is never cancelled"]
pub struct EventKey {
    is_cancelled: Arc<AtomicBool>,
}

impl EventKey {
    /// Creates a key for a pending event.
    pub(crate) fn new() -> Self {
        Self {
            is_cancelled: Arc::new(AtomicBool::new(false)),
        }
    }

    /// Create a key from an existing atomic bool
    fn restore(is_cancelled: Arc<AtomicBool>) -> Self {
        Self { is_cancelled }
    }

    /// Checks whether the action was cancelled.
    pub(crate) fn is_cancelled(&self) -> bool {
        self.is_cancelled.load(Ordering::Relaxed)
    }

    /// Cancels the associated action.
    pub fn cancel(self) {
        self.is_cancelled.store(true, Ordering::Relaxed);
    }

    /// Converts action key to a managed key.
    pub fn into_auto(self) -> AutoEventKey {
        AutoEventKey {
            is_cancelled: self.is_cancelled,
        }
    }
}

impl PartialEq for EventKey {
    /// Implements equality by considering clones to be equivalent, rather than
    /// keys with the same `is_cancelled` value.
    fn eq(&self, other: &Self) -> bool {
        Arc::ptr_eq(&self.is_cancelled, &other.is_cancelled)
    }
}

impl Eq for EventKey {}

impl Hash for EventKey {
    /// Implements `Hash`` by considering clones to be equivalent, rather than
    /// keys with the same `is_cancelled` value.
    fn hash<H>(&self, state: &mut H)
    where
        H: Hasher,
    {
        ptr::hash(&*self.is_cancelled, state)
    }
}

impl Serialize for EventKey {
    fn serialize<S>(&self, serializer: S) -> Result<S::Ok, S::Error>
    where
        S: serde::Serializer,
    {
        let mut tuple = serializer.serialize_tuple(2)?;
        tuple.serialize_element(&self.is_cancelled.load(Ordering::Relaxed))?;
        tuple.serialize_element(&Arc::as_ptr(&self.is_cancelled).addr())?;
        tuple.end()
    }
}

impl<'de> Deserialize<'de> for EventKey {
    fn deserialize<D>(deserializer: D) -> Result<Self, D::Error>
    where
        D: serde::Deserializer<'de>,
    {
        struct KeyVisitor;
        impl<'de> Visitor<'de> for KeyVisitor {
            type Value = EventKey;
            fn expecting(&self, formatter: &mut std::fmt::Formatter) -> std::fmt::Result {
                formatter.write_str("tuple")
            }
            fn visit_seq<A>(self, mut seq: A) -> Result<Self::Value, A::Error>
            where
                A: serde::de::SeqAccess<'de>,
            {
                let value = seq
                    .next_element()?
                    .ok_or(serde::de::Error::custom("Expected bool"))?;
                let addr: usize = seq
                    .next_element()?
                    .ok_or(serde::de::Error::custom("Expected usize"))?;
                Ok(EVENT_KEY_REG
                    .map(|reg| {
                        let mut reg = reg.lock().unwrap();
                        let target = reg.entry(addr).or_insert(Arc::new(value));
                        EventKey::restore(target.clone())
                    })
                    .unwrap_or(EventKey::new()))
            }
        }

        deserializer.deserialize_tuple_struct("EventKey", 2, KeyVisitor)
    }
}

/// A one-shot action that can be processed immediately.
///
/// `Actions` can be created from an [`EventSource`]
/// or [`QuerySource`](crate::ports::QuerySource). They can be used to process
/// events and requests immediately with
/// [`Simulation::process_action`](crate::simulation::Simulation::process_action).
pub struct Action {
    future: Pin<Box<dyn Future<Output = ()> + Send>>,
}
impl Action {
    pub(crate) fn new(future: Pin<Box<dyn Future<Output = ()> + Send>>) -> Self {
        Self { future }
    }
    pub(crate) fn consume(self) -> Pin<Box<dyn Future<Output = ()> + Send>> {
        self.future
    }
}

impl std::fmt::Debug for Action {
    fn fmt(&self, f: &mut std::fmt::Formatter<'_>) -> std::fmt::Result {
        f.debug_struct("Action").finish_non_exhaustive()
    }
}

mod tests {
    #[allow(unused_imports)]
    use super::*;

    #[test]
    fn serialize_auto_key() {
        let event_key = EventKey::new();
        let auto = event_key.clone().into_auto();

        let state = bincode::serde::encode_to_vec((&auto, &event_key), bincode::config::standard())
            .unwrap();

        // Check if serializing does not auto cancel
        assert!(!event_key.is_cancelled());

        // Check connection after deserialization
        let event_key_reg = Arc::new(Mutex::new(HashMap::new()));
        let (auto, event_key): (AutoEventKey, EventKey) = EVENT_KEY_REG
            .set::<_, Result<(AutoEventKey, EventKey), ExecutionError>>(&event_key_reg, || {
                Ok(
                    bincode::serde::decode_from_slice(&state, bincode::config::standard())
                        .unwrap()
                        .0,
                )
            })
            .unwrap();

        assert!(!event_key.is_cancelled());
        drop(auto);
        assert!(event_key.is_cancelled());
    }
}<|MERGE_RESOLUTION|>--- conflicted
+++ resolved
@@ -18,13 +18,8 @@
 use crate::channel::Sender;
 use crate::macros::scoped_thread_local::scoped_thread_local;
 use crate::model::Model;
-<<<<<<< HEAD
 use crate::ports::{EventSource, InputFn, QuerySource, ReplyIterator};
-use crate::simulation::Address;
-=======
-use crate::ports::{EventSource, InputFn};
 use crate::simulation::{Address, RestoreError, SaveError};
->>>>>>> 792fb543
 use crate::util::serialization::serialization_config;
 use crate::util::unwrap_or_throw::UnwrapOrThrow;
 
@@ -454,41 +449,16 @@
         registry: &SchedulerEventRegistry,
     ) -> Result<SerializableEvent, ExecutionError> {
         let source = registry
-<<<<<<< HEAD
             .get(&self.event_id)
-            .ok_or(ExecutionError::SaveError(format!(
-                "ScheduledEvent({}) (id not found)",
-                self.event_id.0
-            )))?;
+            .ok_or(SaveError::EventNotFound {
+                event_id: self.event_id.0,
+            })?;
         let arg = source.serialize_arg(&*self.arg)?;
         Ok(SerializableEvent {
             event_id: self.event_id,
             arg,
             period: self.period,
             key: self.key.clone(),
-=======
-            .get(&self.source_id)
-            .ok_or(SaveError::EventNotFound {
-                source_id: self.source_id.0,
-            })?;
-        let arg = source.serialize_arg(&*self.arg)?;
-
-        bincode::serde::encode_to_vec(
-            SerializableEvent {
-                source_id: self.source_id,
-                arg,
-                period: self.period,
-                key: self.key.clone(),
-            },
-            serialization_config(),
-        )
-        .map_err(|e| {
-            SaveError::EventSerializationError {
-                source_id: self.source_id.0,
-                cause: Box::new(e),
-            }
-            .into()
->>>>>>> 792fb543
         })
     }
 
@@ -496,25 +466,11 @@
         mut event: SerializableEvent,
         registry: &SchedulerEventRegistry,
     ) -> Result<Self, ExecutionError> {
-<<<<<<< HEAD
         let source = registry
             .get(&event.event_id)
-            .ok_or(ExecutionError::RestoreError(format!(
-                "ScheduledEvent({}) (id not found)",
-                event.event_id.0,
-            )))?;
-=======
-        let mut event: SerializableEvent =
-            bincode::serde::decode_from_slice(data, serialization_config())
-                .map_err(|e| RestoreError::EventDeserializationError { cause: Box::new(e) })?
-                .0;
-
-        let source = registry
-            .get(&event.source_id)
             .ok_or(RestoreError::EventNotFound {
-                source_id: event.source_id.0,
+                event_id: event.event_id.0,
             })?;
->>>>>>> 792fb543
         let arg = source.deserialize_arg(&event.arg)?;
 
         Ok(Self {
@@ -549,10 +505,9 @@
     ) -> Result<SerializableQuery, ExecutionError> {
         let source = registry
             .get(&self.query_id)
-            .ok_or(ExecutionError::SaveError(format!(
-                "ScheduledEvent({}) (id not found)",
-                self.query_id.0
-            )))?;
+            .ok_or(SaveError::QueryNotFound {
+                query_id: self.query_id.0,
+            })?;
         let arg = source.serialize_arg(&*self.arg)?;
         Ok(SerializableQuery {
             query_id: self.query_id,
@@ -561,15 +516,14 @@
     }
 
     pub(crate) fn from_serializable(
-        mut query: SerializableQuery,
+        query: SerializableQuery,
         registry: &SchedulerQueryRegistry,
     ) -> Result<Self, ExecutionError> {
         let source = registry
             .get(&query.query_id)
-            .ok_or(ExecutionError::RestoreError(format!(
-                "ScheduledEvent({}) (id not found)",
-                query.query_id.0,
-            )))?;
+            .ok_or(RestoreError::QueryNotFound {
+                query_id: query.query_id.0,
+            })?;
         let arg = source.deserialize_arg(&query.arg)?;
 
         // Create dummy channel
