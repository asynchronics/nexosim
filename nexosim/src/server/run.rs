//! Simulation server.

use std::future::Future;
use std::net::SocketAddr;
#[cfg(unix)]
use std::path::Path;
use std::pin::Pin;
use std::sync::Arc;
use std::sync::{Mutex, RwLock};

use serde::de::DeserializeOwned;
use tonic::{transport::Server, Request, Response, Status};

use crate::registry::EndpointRegistry;
use crate::simulation::Simulation;

use super::codegen::simulation::*;
use super::key_registry::KeyRegistry;
use super::services::{
<<<<<<< HEAD
    ControllerService, InitResult, InitService, MonitorService, SchedulerService,
=======
    ControllerService, InitService, InspectorService, MonitorService, SchedulerService,
>>>>>>> 004e9bbc
};

/// Runs a simulation from a network server.
///
/// The first argument is a closure that takes an initialization configuration
/// and is called every time the simulation is (re)started by the remote client.
/// It must create a new simulation, complemented by a registry that exposes the
/// public event and query interface.
pub fn run<F, I>(sim_gen: F, addr: SocketAddr) -> Result<(), Box<dyn std::error::Error>>
where
    F: FnMut(I) -> InitResult + Send + 'static,
    I: DeserializeOwned,
{
    run_service(GrpcSimulationService::new(sim_gen), addr, None)
}

/// Runs a simulation from a network server until a signal is received.
///
/// The first argument is a closure that takes an initialization configuration
/// and is called every time the simulation is (re)started by the remote client.
/// It must create a new simulation, complemented by a registry that exposes the
/// public event and query interface.
///
/// The server shuts down cleanly when the shutdown signal is received.
pub fn run_with_shutdown<F, I, S>(
    sim_gen: F,
    addr: SocketAddr,
    signal: S,
) -> Result<(), Box<dyn std::error::Error>>
where
    F: FnMut(I) -> InitResult + Send + 'static,
    I: DeserializeOwned,
    for<'a> S: Future<Output = ()> + 'a,
{
    run_service(
        GrpcSimulationService::new(sim_gen),
        addr,
        Some(Box::pin(signal)),
    )
}

/// Monomorphization of the network server.
///
/// Keeping this as a separate monomorphized fragment can even triple
/// compilation speed for incremental release builds.
fn run_service(
    service: GrpcSimulationService,
    addr: SocketAddr,
    signal: Option<Pin<Box<dyn Future<Output = ()>>>>,
) -> Result<(), Box<dyn std::error::Error>> {
    let rt = tokio::runtime::Builder::new_current_thread()
        .enable_time()
        .enable_io()
        .build()?;

    rt.block_on(async move {
        let service =
            Server::builder().add_service(simulation_server::SimulationServer::new(service));

        match signal {
            Some(signal) => service.serve_with_shutdown(addr, signal).await?,
            None => service.serve(addr).await?,
        };

        Ok(())
    })
}

/// Runs a simulation locally from a Unix Domain Sockets server.
///
/// The first argument is a closure that takes an initialization configuration
/// and is called every time the simulation is (re)started by the remote client.
/// It must create a new simulation, complemented by a registry that exposes the
/// public event and query interface.
#[cfg(unix)]
pub fn run_local<F, I, P>(sim_gen: F, path: P) -> Result<(), Box<dyn std::error::Error>>
where
    F: FnMut(I) -> InitResult + Send + 'static,
    I: DeserializeOwned,
    P: AsRef<Path>,
{
    let path = path.as_ref();
    run_local_service(GrpcSimulationService::new(sim_gen), path, None)
}

/// Runs a simulation locally from a Unix Domain Sockets server until a signal
/// is received.
///
/// The first argument is a closure that takes an initialization configuration
/// and is called every time the simulation is (re)started by the remote client.
/// It must create a new simulation, complemented by a registry that exposes the
/// public event and query interface.
///
/// The server shuts down cleanly when the shutdown signal is received.
#[cfg(unix)]
pub fn run_local_with_shutdown<F, I, P, S>(
    sim_gen: F,
    path: P,
    signal: S,
) -> Result<(), Box<dyn std::error::Error>>
where
    F: FnMut(I) -> InitResult + Send + 'static,
    I: DeserializeOwned,
    P: AsRef<Path>,
    for<'a> S: Future<Output = ()> + 'a,
{
    let path = path.as_ref();
    run_local_service(
        GrpcSimulationService::new(sim_gen),
        path,
        Some(Box::pin(signal)),
    )
}

/// Monomorphization of the Unix Domain Sockets server.
///
/// Keeping this as a separate monomorphized fragment can even triple
/// compilation speed for incremental release builds.
#[cfg(unix)]
fn run_local_service(
    service: GrpcSimulationService,
    path: &Path,
    signal: Option<Pin<Box<dyn Future<Output = ()>>>>,
) -> Result<(), Box<dyn std::error::Error>> {
    use std::fs;
    use std::io;
    use std::os::unix::fs::FileTypeExt;

    use tokio::net::UnixListener;
    use tokio_stream::wrappers::UnixListenerStream;

    // Unlink the socket if it already exists to prevent an `AddrInUse` error.
    match fs::metadata(path) {
        // The path is valid: make sure it actually points to a socket.
        Ok(socket_meta) => {
            if !socket_meta.file_type().is_socket() {
                return Err(Box::new(io::Error::new(
                    io::ErrorKind::AlreadyExists,
                    "the specified path points to an existing non-socket file",
                )));
            }

            fs::remove_file(path)?;
        }
        // Nothing to do: the socket does not exist yet.
        Err(e) if e.kind() == io::ErrorKind::NotFound => {}
        // We don't have permission to use the socket.
        Err(e) => return Err(Box::new(e)),
    }

    // (Re-)Create the socket.
    fs::create_dir_all(path.parent().unwrap())?;

    let rt = tokio::runtime::Builder::new_current_thread()
        .enable_time()
        .enable_io()
        .build()?;

    rt.block_on(async move {
        let uds = UnixListener::bind(path)?;
        let uds_stream = UnixListenerStream::new(uds);

        let service =
            Server::builder().add_service(simulation_server::SimulationServer::new(service));

        match signal {
            Some(signal) => {
                service
                    .serve_with_incoming_shutdown(uds_stream, signal)
                    .await?
            }
            None => service.serve_with_incoming(uds_stream).await?,
        };

        Ok(())
    })
}

struct GrpcSimulationService {
    init_service: Mutex<InitService>,
    controller_service: Arc<Mutex<ControllerService>>,
    inspector_service: Mutex<InspectorService>,
    monitor_service: Arc<RwLock<MonitorService>>,
    scheduler_service: Mutex<SchedulerService>,
}

impl GrpcSimulationService {
    /// Creates a new `GrpcSimulationService` without any active simulation.
    ///
    /// The argument is a closure that takes an initialization configuration and
    /// is called every time the simulation is (re)started by the remote client.
    /// It must create a new simulation, complemented by a registry that exposes
    /// the public event and query interface.
    pub(crate) fn new<F, I>(sim_gen: F) -> Self
    where
        F: FnMut(I) -> InitResult + Send + 'static,
        I: DeserializeOwned,
    {
        Self {
            init_service: Mutex::new(InitService::new(sim_gen)),
            controller_service: Arc::new(Mutex::new(ControllerService::NotStarted)),
            inspector_service: Mutex::new(InspectorService::NotStarted),
            monitor_service: Arc::new(RwLock::new(MonitorService::NotStarted)),
            scheduler_service: Mutex::new(SchedulerService::NotStarted),
        }
    }

    /// Executes a method of the controller service.
    async fn execute_controller_fn<T, U, F>(&self, request: T, f: F) -> Result<Response<U>, Status>
    where
        T: Send + 'static,
        U: Send + 'static,
        F: Fn(&mut ControllerService, T) -> U + Send + 'static,
    {
        let controller = self.controller_service.clone();
        // May block.
        let res = tokio::task::spawn_blocking(move || f(&mut controller.lock().unwrap(), request))
            .await
            .unwrap();

        Ok(Response::new(res))
    }

    /// Executes a method of the inspector service.
    fn execute_inspector_fn<T, U, F>(&self, request: T, f: F) -> Result<Response<U>, Status>
    where
        F: Fn(&InspectorService, T) -> U,
    {
        Ok(Response::new(f(
            &self.inspector_service.lock().unwrap(),
            request,
        )))
    }

    /// Executes a read method of the monitor service.
    async fn execute_monitor_read_fn<T, U, F>(
        &self,
        request: T,
        f: F,
    ) -> Result<Response<U>, Status>
    where
        T: Send + 'static,
        U: Send + 'static,
        F: Fn(&MonitorService, T) -> U + Send + 'static,
    {
        let monitor = self.monitor_service.clone();
        // May block.
        let res = tokio::task::spawn_blocking(move || f(&monitor.read().unwrap(), request))
            .await
            .unwrap();

        Ok(Response::new(res))
    }

    /// Executes a write method of the monitor service.
    async fn execute_monitor_write_fn<T, U, F>(
        &self,
        request: T,
        f: F,
    ) -> Result<Response<U>, Status>
    where
        T: Send + 'static,
        U: Send + 'static,
        F: Fn(&mut MonitorService, T) -> U + Send + 'static,
    {
        let monitor = self.monitor_service.clone();
        // May block.
        let res = tokio::task::spawn_blocking(move || f(&mut monitor.write().unwrap(), request))
            .await
            .unwrap();

        Ok(Response::new(res))
    }

    /// Executes a method of the scheduler service.
    // For some reason clippy emits a warning when generic `Response<U>` is
    // used, while not complaining with a concrete type.
    #[allow(clippy::result_large_err)]
    fn execute_scheduler_fn<T, U, F>(&self, request: T, f: F) -> Result<Response<U>, Status>
    where
        F: Fn(&mut SchedulerService, T) -> U,
    {
        Ok(Response::new(f(
            &mut self.scheduler_service.lock().unwrap(),
            request,
        )))
    }

    fn start_services(
        &self,
        simulation: Simulation,
        endpoint_registry: EndpointRegistry,
        cfg: Vec<u8>,
    ) {
        let scheduler = simulation.scheduler();

        let event_source_registry = Arc::new(endpoint_registry.event_source_registry);
        let query_source_registry = endpoint_registry.query_source_registry;
        let event_sink_registry = endpoint_registry.event_sink_registry;

        *self.controller_service.lock().unwrap() = ControllerService::Started {
            cfg,
            simulation,
            event_source_registry: event_source_registry.clone(),
            query_source_registry,
        };
        *self.monitor_service.write().unwrap() = MonitorService::Started {
            event_sink_registry,
        };
        *self.scheduler_service.lock().unwrap() = SchedulerService::Started {
            scheduler,
            event_source_registry,
            key_registry: KeyRegistry::default(),
        };
    }
}

#[tonic::async_trait]
impl simulation_server::Simulation for GrpcSimulationService {
    async fn init(&self, request: Request<InitRequest>) -> Result<Response<InitReply>, Status> {
        let request = request.into_inner();

        let (reply, bench) = self.init_service.lock().unwrap().init(request);

<<<<<<< HEAD
        if let Some((simulation, endpoint_registry, cfg)) = bench {
            self.start_services(simulation, endpoint_registry, cfg);
        }

        Ok(Response::new(reply))
    }
    async fn restore(
        &self,
        request: Request<RestoreRequest>,
    ) -> Result<Response<RestoreReply>, Status> {
        let request = request.into_inner();

        let (reply, bench) = self.init_service.lock().unwrap().restore(request);

        if let Some((simulation, endpoint_registry, cfg)) = bench {
            self.start_services(simulation, endpoint_registry, cfg);
=======
        if let Some((simulation, scheduler, endpoint_registry)) = bench {
            let event_source_registry = Arc::new(endpoint_registry.event_source_registry);
            let query_source_registry = Arc::new(endpoint_registry.query_source_registry);
            let event_sink_registry = Arc::new(Mutex::new(endpoint_registry.event_sink_registry));

            *self.controller_service.lock().unwrap() = ControllerService::Started {
                simulation,
                event_source_registry: event_source_registry.clone(),
                query_source_registry: query_source_registry.clone(),
            };
            *self.inspector_service.lock().unwrap() = InspectorService::Started {
                event_sink_registry: event_sink_registry.clone(),
                event_source_registry: event_source_registry.clone(),
                query_source_registry,
            };
            *self.monitor_service.write().unwrap() = MonitorService::Started {
                event_sink_registry,
            };
            *self.scheduler_service.lock().unwrap() = SchedulerService::Started {
                scheduler,
                event_source_registry,
                key_registry: KeyRegistry::default(),
            };
>>>>>>> 004e9bbc
        }

        Ok(Response::new(reply))
    }
    async fn terminate(
        &self,
        _request: Request<TerminateRequest>,
    ) -> Result<Response<TerminateReply>, Status> {
        *self.controller_service.lock().unwrap() = ControllerService::NotStarted;
        *self.inspector_service.lock().unwrap() = InspectorService::NotStarted;
        *self.monitor_service.write().unwrap() = MonitorService::NotStarted;
        *self.scheduler_service.lock().unwrap() = SchedulerService::NotStarted;

        Ok(Response::new(TerminateReply {
            result: Some(terminate_reply::Result::Empty(())),
        }))
    }
    async fn halt(&self, request: Request<HaltRequest>) -> Result<Response<HaltReply>, Status> {
        let request = request.into_inner();

        self.execute_scheduler_fn(request, SchedulerService::halt)
    }
    async fn save(&self, request: Request<SaveRequest>) -> Result<Response<SaveReply>, Status> {
        let request = request.into_inner();

        self.execute_controller_fn(request, ControllerService::save)
            .await
    }
    async fn time(&self, request: Request<TimeRequest>) -> Result<Response<TimeReply>, Status> {
        let request = request.into_inner();

        self.execute_scheduler_fn(request, SchedulerService::time)
    }
    async fn step(&self, request: Request<StepRequest>) -> Result<Response<StepReply>, Status> {
        let request = request.into_inner();

        self.execute_controller_fn(request, ControllerService::step)
            .await
    }
    async fn step_until(
        &self,
        request: Request<StepUntilRequest>,
    ) -> Result<Response<StepUntilReply>, Status> {
        let request = request.into_inner();

        self.execute_controller_fn(request, ControllerService::step_until)
            .await
    }
    async fn step_unbounded(
        &self,
        request: Request<StepUnboundedRequest>,
    ) -> Result<Response<StepUnboundedReply>, Status> {
        let request = request.into_inner();

        self.execute_controller_fn(request, ControllerService::step_unbounded)
            .await
    }
    async fn schedule_event(
        &self,
        request: Request<ScheduleEventRequest>,
    ) -> Result<Response<ScheduleEventReply>, Status> {
        let request = request.into_inner();

        self.execute_scheduler_fn(request, SchedulerService::schedule_event)
    }
    async fn cancel_event(
        &self,
        request: Request<CancelEventRequest>,
    ) -> Result<Response<CancelEventReply>, Status> {
        let request = request.into_inner();

        self.execute_scheduler_fn(request, SchedulerService::cancel_event)
    }
    async fn list_event_sources(
        &self,
        request: Request<ListEventSourcesRequest>,
    ) -> Result<Response<ListEventSourcesReply>, Status> {
        let request = request.into_inner();

        self.execute_inspector_fn(request, InspectorService::list_event_sources)
    }
    async fn get_event_source_schemas(
        &self,
        request: Request<GetEventSourceSchemasRequest>,
    ) -> Result<Response<GetEventSourceSchemasReply>, Status> {
        let request = request.into_inner();

        self.execute_inspector_fn(request, InspectorService::get_event_source_schemas)
    }
    async fn list_query_sources(
        &self,
        request: Request<ListQuerySourcesRequest>,
    ) -> Result<Response<ListQuerySourcesReply>, Status> {
        let request = request.into_inner();

        self.execute_inspector_fn(request, InspectorService::list_query_sources)
    }
    async fn get_query_source_schemas(
        &self,
        request: Request<GetQuerySourceSchemasRequest>,
    ) -> Result<Response<GetQuerySourceSchemasReply>, Status> {
        let request = request.into_inner();

        self.execute_inspector_fn(request, InspectorService::get_query_source_schemas)
    }
    async fn list_event_sinks(
        &self,
        request: Request<ListEventSinksRequest>,
    ) -> Result<Response<ListEventSinksReply>, Status> {
        let request = request.into_inner();

        self.execute_inspector_fn(request, InspectorService::list_event_sinks)
    }
    async fn get_event_sink_schemas(
        &self,
        request: Request<GetEventSinkSchemasRequest>,
    ) -> Result<Response<GetEventSinkSchemasReply>, Status> {
        let request = request.into_inner();

        self.execute_inspector_fn(request, InspectorService::get_event_sink_schemas)
    }
    async fn process_event(
        &self,
        request: Request<ProcessEventRequest>,
    ) -> Result<Response<ProcessEventReply>, Status> {
        let request = request.into_inner();

        self.execute_controller_fn(request, ControllerService::process_event)
            .await
    }
    async fn process_query(
        &self,
        request: Request<ProcessQueryRequest>,
    ) -> Result<Response<ProcessQueryReply>, Status> {
        let request = request.into_inner();

        self.execute_controller_fn(request, ControllerService::process_query)
            .await
    }
    async fn read_events(
        &self,
        request: Request<ReadEventsRequest>,
    ) -> Result<Response<ReadEventsReply>, Status> {
        let request = request.into_inner();

        self.execute_monitor_read_fn(request, MonitorService::read_events)
            .await
    }
    async fn await_event(
        &self,
        request: Request<AwaitEventRequest>,
    ) -> Result<Response<AwaitEventReply>, Status> {
        let request = request.into_inner();

        self.execute_monitor_read_fn(request, MonitorService::await_event)
            .await
    }
    async fn open_sink(
        &self,
        request: Request<OpenSinkRequest>,
    ) -> Result<Response<OpenSinkReply>, Status> {
        let request = request.into_inner();

        self.execute_monitor_write_fn(request, MonitorService::open_sink)
            .await
    }
    async fn close_sink(
        &self,
        request: Request<CloseSinkRequest>,
    ) -> Result<Response<CloseSinkReply>, Status> {
        let request = request.into_inner();

        self.execute_monitor_write_fn(request, MonitorService::close_sink)
            .await
    }
}<|MERGE_RESOLUTION|>--- conflicted
+++ resolved
@@ -17,11 +17,7 @@
 use super::codegen::simulation::*;
 use super::key_registry::KeyRegistry;
 use super::services::{
-<<<<<<< HEAD
-    ControllerService, InitResult, InitService, MonitorService, SchedulerService,
-=======
-    ControllerService, InitService, InspectorService, MonitorService, SchedulerService,
->>>>>>> 004e9bbc
+    ControllerService, InitResult, InitService, InspectorService, MonitorService, SchedulerService,
 };
 
 /// Runs a simulation from a network server.
@@ -319,12 +315,17 @@
         let scheduler = simulation.scheduler();
 
         let event_source_registry = Arc::new(endpoint_registry.event_source_registry);
-        let query_source_registry = endpoint_registry.query_source_registry;
-        let event_sink_registry = endpoint_registry.event_sink_registry;
+        let query_source_registry = Arc::new(endpoint_registry.query_source_registry);
+        let event_sink_registry = Arch::new(Mutex::new(endpoint_registry.event_sink_registry));
 
         *self.controller_service.lock().unwrap() = ControllerService::Started {
             cfg,
             simulation,
+            event_source_registry: event_source_registry.clone(),
+            query_source_registry: query_source_registry.clone(),
+        };
+        *self.inspector_service.lock().unwrap() = InspectorService::Started {
+            event_sink_registry: event_sink_registry.clone(),
             event_source_registry: event_source_registry.clone(),
             query_source_registry,
         };
@@ -346,7 +347,6 @@
 
         let (reply, bench) = self.init_service.lock().unwrap().init(request);
 
-<<<<<<< HEAD
         if let Some((simulation, endpoint_registry, cfg)) = bench {
             self.start_services(simulation, endpoint_registry, cfg);
         }
@@ -363,31 +363,6 @@
 
         if let Some((simulation, endpoint_registry, cfg)) = bench {
             self.start_services(simulation, endpoint_registry, cfg);
-=======
-        if let Some((simulation, scheduler, endpoint_registry)) = bench {
-            let event_source_registry = Arc::new(endpoint_registry.event_source_registry);
-            let query_source_registry = Arc::new(endpoint_registry.query_source_registry);
-            let event_sink_registry = Arc::new(Mutex::new(endpoint_registry.event_sink_registry));
-
-            *self.controller_service.lock().unwrap() = ControllerService::Started {
-                simulation,
-                event_source_registry: event_source_registry.clone(),
-                query_source_registry: query_source_registry.clone(),
-            };
-            *self.inspector_service.lock().unwrap() = InspectorService::Started {
-                event_sink_registry: event_sink_registry.clone(),
-                event_source_registry: event_source_registry.clone(),
-                query_source_registry,
-            };
-            *self.monitor_service.write().unwrap() = MonitorService::Started {
-                event_sink_registry,
-            };
-            *self.scheduler_service.lock().unwrap() = SchedulerService::Started {
-                scheduler,
-                event_source_registry,
-                key_registry: KeyRegistry::default(),
-            };
->>>>>>> 004e9bbc
         }
 
         Ok(Response::new(reply))
