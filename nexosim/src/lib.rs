//! A high-performance, discrete-event computation framework for system
//! simulation.
//!
//! NeXosim (né Asynchronix) is a developer-friendly, yet highly optimized
//! software simulator able to scale to very large simulation with complex
//! time-driven state machines.
//!
//! It promotes a component-oriented architecture that is familiar to system
//! engineers and closely resembles [flow-based programming][FBP]: a model is
//! essentially an isolated entity with a fixed set of typed inputs and outputs,
//! communicating with other models through message passing via connections
//! defined during bench assembly. Unlike in conventional flow-based
//! programming, request-reply patterns are also possible.
//!
//! NeXosim leverages asynchronous programming to perform auto-parallelization
//! in a manner that is fully transparent to model authors and users, achieving
//! high computational throughput on large simulation benches by means of a
//! custom multi-threaded executor.
//!
//!
//! [FBP]: https://en.wikipedia.org/wiki/Flow-based_programming
//!
//! # A practical overview
//!
//! Simulating a system typically involves three distinct activities:
//!
//! 1. the design of simulation models for each sub-system,
//! 2. the assembly of a simulation bench from a set of models, performed by
//!    inter-connecting model ports,
//! 3. the execution of the simulation, managed through periodical increments of
//!    the simulation time and by exchange of messages with simulation models.
//!
//! The following sections go through each of these activities in more details.
//!
//! ## Authoring models
//!
//! Models can contain four kinds of ports:
//!
//! * _output ports_, which are instances of the [`Output`](ports::Output) type
//!   and can be used to broadcast a message,
//! * _requestor ports_, which are instances of the
//!   [`Requestor`](ports::Requestor) or [`UniRequestor`](ports::UniRequestor)
//!   types and can be used to broadcast a message and receive an iterator
//!   yielding the replies from all connected replier ports,
//! * _input ports_, which are synchronous or asynchronous methods that
//!   implement the [`InputFn`](ports::InputFn) trait and take an `&mut self`
//!   argument, a message argument, and an optional [`&mut
//!   Context`](model::Context) argument,
//! * _replier ports_, which are similar to input ports but implement the
//!   [`ReplierFn`](ports::ReplierFn) trait and return a reply.
//!
//! Messages that are broadcast by an output port to an input port are referred
//! to as *events*, while messages exchanged between requestor and replier ports
//! are referred to as *requests* and *replies*.
//!
//! Models must implement the [`Model`](trait@model::Model) trait. The main
//! purpose of this trait is to allow models to specify a
//! [`Model::init`](model::Model::init) method that is guaranteed to run once
//! and only once when the simulation is initialized, _i.e._ after all models
//! have been connected but before the simulation starts.
//! [`Model::restore`](model::Model::restore) method on the other hand, is
//! called only when the simulation has been restored from a saved state.
//!
//! The [`Model::init`](model::Model::init) and
//! [`Model::restore`](model::Model::restore) methods have default
//! implementations, so models that do not require setup and initialization can
//! simply implement the trait with a one-liner such as `impl Model for MyModel
//! {}`.
//!
//! More complex models can be built with the [`ProtoModel`](model::ProtoModel)
//! trait. The [`ProtoModel::build`](model::ProtoModel::build) method makes it
//! possible to:
//!
//! * build the final [`Model`](trait@model::Model) from a builder (the *model
//!   prototype*),
//! * perform possibly blocking actions when the model is added to the
//!   simulation rather than when the simulation starts, such as establishing a
//!   network connection or configuring hardware devices,
//! * connect submodels and add them to the simulation.
//!
//! In typical scenarios the [`Model`](trait@model::Model) trait can be
//! implemented by a [`Model`](macro@model::Model) proc-macro, applied to the
//! main `impl` block of the model struct. Methods such as `init` and `restore`
//! can be provided by using custom attributes (`#[nexosim(init)]` and
//! `#[nexosim(restore)]`). Moreover, input methods can be decorated with
//! `#[nexosim(schedulable)]` attribute to allow convenient self-scheduling
//! within the model.
//!
//! ### A simple model
//!
//! Let us consider for illustration a simple model that forwards its input
//! after multiplying it by 2. This model has only one input and one output
//! port:
//!
//! ```text
//!                ┌────────────┐
//!                │            │
//! Input ●───────►│ Multiplier ├───────► Output
//!          f64   │            │  f64
//!                └────────────┘
//! ```
//!
//! `Multiplier` could be implemented as follows:
//!
//! ```
//! use nexosim::model::Model;
//! use nexosim::ports::Output;
//!
//! use serde::{Serialize, Deserialize};
//!
//! #[derive(Default, Serialize, Deserialize)]
//! pub struct Multiplier {
//!     pub output: Output<f64>,
//! }
//! #[Model]
//! impl Multiplier {
//!     #[nexosim(schedulable)]
//!     pub async fn input(&mut self, value: f64) {
//!         self.output.send(2.0 * value).await;
//!     }
//! }
//! ```
//!
//! ### A model using the local context
//!
//! Models frequently need to schedule actions at a future time or simply get
//! access to the current simulation time. To do so, input and replier methods
//! can take an optional argument that gives them access to a local context.
//!
//! To show how the local context can be used in practice, let us implement
//! `Delay`, a model which simply forwards its input unmodified after a 1s
//! delay:
//!
//! ```
//! use std::time::Duration;
//!
//! use serde::{Serialize, Deserialize};
//!
//! use nexosim::model::{schedulable, Context, Model};
//! use nexosim::ports::Output;
//!
//! #[derive(Default, Serialize, Deserialize)]
//! pub struct Delay {
//!    pub output: Output<f64>,
//! }
//! #[Model]
//! impl Delay {
//!     pub fn input(&mut self, value: f64, cx: &Context<Self>) {
//!         cx.schedule_event(Duration::from_secs(1), schedulable!(Self::send), value).unwrap();
//!     }
//!
//!     #[nexosim(schedulable)]
//!     async fn send(&mut self, value: f64) {
//!         self.output.send(value).await;
//!     }
//! }
//! ```
//!
//! ## Assembling simulation benches
//!
//! A simulation bench is a system of inter-connected models that have been
//! migrated to a simulation.
//!
//! The assembly process usually starts with the instantiation of models and the
//! creation of a [`Mailbox`](simulation::Mailbox) for each model. A mailbox is
//! essentially a fixed-capacity buffer for events and requests. While each
//! model has only one mailbox, it is possible to create an arbitrary number of
//! [`Address`](simulation::Mailbox)es pointing to that mailbox.
//!
//! Addresses are used among others to connect models: each output or requestor
//! port has a `connect` method that takes as argument a function pointer to
//! the corresponding input or replier port method and the address of the
//! targeted model.
//!
//! Once all models are connected, they are added to a
//! [`SimInit`](simulation::SimInit) instance, which is a builder type for the
//! final [`Simulation`](simulation::Simulation).
//!
//! The easiest way to understand the assembly step is with a short example. Say
//! that we want to assemble the following system from the models implemented
//! above:
//!
//! ```text
//!                                ┌────────────┐
//!                                │            │
//!                            ┌──►│   Delay    ├──┐
//!           ┌────────────┐   │   │            │  │   ┌────────────┐
//!           │            │   │   └────────────┘  │   │            │
//! Input ●──►│ Multiplier ├───┤                   ├──►│   Delay    ├──► Output
//!           │            │   │   ┌────────────┐  │   │            │
//!           └────────────┘   │   │            │  │   └────────────┘
//!                            └──►│ Multiplier ├──┘
//!                                │            │
//!                                └────────────┘
//! ```
//!
//! Here is how this could be done:
//!
//! ```
//! # mod models {
//! #     use std::time::Duration;
//! #
//! #     use serde::{Serialize, Deserialize};
//! #
//! #     use nexosim::model::{schedulable, Context, Model};
//! #     use nexosim::ports::Output;
//! #     #[derive(Default, Serialize, Deserialize)]
//! #     pub struct Multiplier {
//! #         pub output: Output<f64>,
//! #     }
//! #     #[Model]
//! #     impl Multiplier {
//! #         pub async fn input(&mut self, value: f64) {
//! #             self.output.send(2.0 * value).await;
//! #         }
//! #     }
//! #     #[derive(Default, Serialize, Deserialize)]
//! #     pub struct Delay {
//! #        pub output: Output<f64>,
//! #     }
//! #     #[Model]
//! #     impl Delay {
//! #         pub fn input(&mut self, value: f64, cx: &Context<Self>) {
//! #             cx.schedule_event(Duration::from_secs(1), schedulable!(Self::send), value).unwrap();
//! #         }
//! #         #[nexosim(schedulable)]
//! #         async fn send(&mut self, value: f64) { // this method can be private
//! #             self.output.send(value).await;
//! #         }
//! #     }
//! # }
//! use std::time::Duration;
//! use nexosim::ports::EventSlot;
//! use nexosim::simulation::{Mailbox, SimInit};
//! use nexosim::time::MonotonicTime;
//!
//! use models::{Delay, Multiplier};
//!
//! // Instantiate models.
//! let mut multiplier1 = Multiplier::default();
//! let mut multiplier2 = Multiplier::default();
//! let mut delay1 = Delay::default();
//! let mut delay2 = Delay::default();
//!
//! // Instantiate mailboxes.
//! let multiplier1_mbox = Mailbox::new();
//! let multiplier2_mbox = Mailbox::new();
//! let delay1_mbox = Mailbox::new();
//! let delay2_mbox = Mailbox::new();
//!
//! // Connect the models.
//! multiplier1.output.connect(Delay::input, &delay1_mbox);
//! multiplier1.output.connect(Multiplier::input, &multiplier2_mbox);
//! multiplier2.output.connect(Delay::input, &delay2_mbox);
//! delay1.output.connect(Delay::input, &delay2_mbox);
//!
//! // Keep handles to the system input and output for the simulation.
//! let mut output_slot = EventSlot::new();
//! delay2.output.connect_sink(&output_slot);
//! let input_address = multiplier1_mbox.address();
//!
//! // Pick an arbitrary simulation start time and build the simulation.
//! let t0 = MonotonicTime::EPOCH;
//! let mut simu = SimInit::new()
//!     .add_model(multiplier1, multiplier1_mbox, "multiplier1")
//!     .add_model(multiplier2, multiplier2_mbox, "multiplier2")
//!     .add_model(delay1, delay1_mbox, "delay1")
//!     .add_model(delay2, delay2_mbox, "delay2")
//!     .init(t0)?;
//!
//! # Ok::<(), nexosim::simulation::SimulationError>(())
//! ```
//!
//! ## Running simulations
//!
//! The simulation can be controlled in several ways:
//!
//! 1. by advancing time, either until the next scheduled event with
//!    [`Simulation::step`](simulation::Simulation::step), until a specific
//!    deadline with
//!    [`Simulation::step_until`](simulation::Simulation::step_until), or until
//!    there are no more scheduled events with
//!    [`Simulation::step_unbounded`](simulation::Simulation::step_unbounded).
//! 2. by sending events or queries without advancing simulation time, using
//!    [`Simulation::process_event`](simulation::Simulation::process_event) or
//!    [`Simulation::send_query`](simulation::Simulation::process_query),
//! 3. by scheduling events with a [`Scheduler`](simulation::Scheduler).
//!
//! When initialized with the default clock, the simulation will run as fast as
//! possible, without regard for the actual wall clock time. Alternatively, the
//! simulation time can be synchronized to the wall clock time using
//! [`SimInit::set_clock`](simulation::SimInit::set_clock) and providing a
//! custom [`Clock`](time::Clock) type or a readily-available real-time clock
//! such as [`AutoSystemClock`](time::AutoSystemClock).
//!
//! Simulation outputs can be monitored using [`EventSlot`](ports::EventSlot)s,
//! [`EventQueue`](ports::EventQueue)s, or any implementer of the
//! [`EventSink`](ports::EventSink) trait, connected to one or several model
//! output ports.
//!
//! This is an example of simulation that could be performed using the above
//! bench assembly:
//!
//! ```
//! # mod models {
//! #     use std::time::Duration;
//! #
//! #     use serde::{Serialize, Deserialize};
//! #
//! #     use nexosim::model::{schedulable, Context, Model};
//! #     use nexosim::ports::Output;
//! #     #[derive(Default, Serialize, Deserialize)]
//! #     pub struct Multiplier {
//! #         pub output: Output<f64>,
//! #     }
//! #     #[Model]
//! #     impl Multiplier {
//! #         pub async fn input(&mut self, value: f64) {
//! #             self.output.send(2.0 * value).await;
//! #         }
//! #     }
//! #     #[derive(Default, Serialize, Deserialize)]
//! #     pub struct Delay {
//! #        pub output: Output<f64>,
//! #     }
//! #     #[Model]
//! #     impl Delay {
//! #         pub fn input(&mut self, value: f64, cx: &Context<Self>) {
//! #             cx.schedule_event(Duration::from_secs(1), schedulable!(Self::send), value).unwrap();
//! #         }
//! #         #[nexosim(schedulable)]
//! #         async fn send(&mut self, value: f64) { // this method can be private
//! #             self.output.send(value).await;
//! #         }
//! #     }
//! # }
//! # use std::time::Duration;
//! # use nexosim::ports::EventSlot;
//! # use nexosim::simulation::{Mailbox, SimInit};
//! # use nexosim::time::MonotonicTime;
//! # use models::{Delay, Multiplier};
//! # let mut multiplier1 = Multiplier::default();
//! # let mut multiplier2 = Multiplier::default();
//! # let mut delay1 = Delay::default();
//! # let mut delay2 = Delay::default();
//! # let multiplier1_mbox = Mailbox::new();
//! # let multiplier2_mbox = Mailbox::new();
//! # let delay1_mbox = Mailbox::new();
//! # let delay2_mbox = Mailbox::new();
//! # multiplier1.output.connect(Delay::input, &delay1_mbox);
//! # multiplier1.output.connect(Multiplier::input, &multiplier2_mbox);
//! # multiplier2.output.connect(Delay::input, &delay2_mbox);
//! # delay1.output.connect(Delay::input, &delay2_mbox);
//! # let mut output_slot = EventSlot::new();
//! # delay2.output.connect_sink(&output_slot);
//! # let input_address = multiplier1_mbox.address();
//! # let t0 = MonotonicTime::EPOCH;
//! # let mut simu = SimInit::new()
//! #     .add_model(multiplier1, multiplier1_mbox, "multiplier1")
//! #     .add_model(multiplier2, multiplier2_mbox, "multiplier2")
//! #     .add_model(delay1, delay1_mbox, "delay1")
//! #     .add_model(delay2, delay2_mbox, "delay2")
//! #     .init(t0)?;
//! // Send a value to the first multiplier.
//! simu.process_event(Multiplier::input, 21.0, &input_address)?;
//!
//! // The simulation is still at t0 so nothing is expected at the output of the
//! // second delay gate.
//! assert!(output_slot.next().is_none());
//!
//! // Advance simulation time until the next event and check the time and output.
//! simu.step()?;
//! assert_eq!(simu.time(), t0 + Duration::from_secs(1));
//! assert_eq!(output_slot.next(), Some(84.0));
//!
//! // Get the answer to the ultimate question of life, the universe & everything.
//! simu.step()?;
//! assert_eq!(simu.time(), t0 + Duration::from_secs(2));
//! assert_eq!(output_slot.next(), Some(42.0));
//!
//! # Ok::<(), nexosim::simulation::SimulationError>(())
//! ```
//!
//! # Message ordering guarantees
//!
//! The NeXosim runtime is based on the [actor model][actor_model], meaning that
//! every simulation model can be thought of as an isolated entity running in
//! its own thread. While in practice the runtime will actually multiplex and
//! migrate models over a fixed set of kernel threads, models will indeed run in
//! parallel whenever possible.
//!
//! Since NeXosim is a time-based simulator, the runtime will always execute
//! tasks in chronological order, thus eliminating most ordering ambiguities
//! that could result from parallel execution. Nevertheless, it is sometimes
//! possible for events and queries generated in the same time slice to lead to
//! ambiguous execution orders. In order to make it easier to reason about such
//! situations, NeXosim provides a set of guarantees about message delivery
//! order. Borrowing from the [Pony][pony] programming language, we refer to
//! this contract as *causal messaging*, a property that can be summarized by
//! these two rules:
//!
//! 1. *one-to-one message ordering guarantee*: if model `A` sends two events or
//!    queries `M1` and then `M2` to model `B`, then `B` will always process
//!    `M1` before `M2`,
//! 2. *transitivity guarantee*: if `A` sends `M1` to `B` and then `M2` to `C`
//!    which in turn sends `M3` to `B`, even though `M1` and `M2` may be
//!    processed in any order by `B` and `C`, it is guaranteed that `B` will
//!    process `M1` before `M3`.
//!
//! Both guarantees also extend to same-time events scheduled from the global
//! [`Scheduler`](simulation::Scheduler), *i.e.* the relative ordering of events
//! scheduled for the same time is preserved and warranties 1 and 2 above
//! accordingly hold (assuming model `A` stands for the scheduler). Likewise,
//! the relative order of same-time events self-scheduled by a model using its
//! [`Context`](model::Context) is preserved.
//!
//! [actor_model]: https://en.wikipedia.org/wiki/Actor_model
//! [pony]: https://www.ponylang.io/
//!
//!
//! # Cargo feature flags
//!
//! ## Tracing
//!
//! The `tracing` feature flag provides support for the
//! [`tracing`](https://docs.rs/tracing/latest/tracing/) crate and can be
//! activated in `Cargo.toml` with:
//!
//! ```toml
//! [dependencies]
//! nexosim = { version = "0.4.0-alpha.1", features = ["tracing"] }
//! ```
//!
//! See the [`tracing`] module for more information.
//!
//! ## Server
//!
//! The `server` feature provides a gRPC server for remote control and
//! monitoring, e.g. from a Python client. It can be activated with:
//!
//! ```toml
//! [dependencies]
//! nexosim = { version = "0.4.0-alpha.1", features = ["server"] }
//! ```
//!
//! See the [`registry`] and [`server`] modules for more information.
//!
//! Front-end usage documentation will be added upon release of the NeXosim
//! Python client.
//!
//!
//! # Other resources
//!
//! ## Other examples
//!
//! Several [`examples`][gh_examples] are available that contain more fleshed
//! out examples and demonstrate various capabilities of the simulation
//! framework.
//!
//! [gh_examples]:
//!     https://github.com/asynchronics/nexosim/tree/main/nexosim/examples
//!
//!
//! ## Other features and advanced topics
//!
//! While the above overview does cover most basic concepts, more information is
//! available in the modules' documentation:
//!
//! * the [`model`] module provides more details about models, **model
//!   prototypes** and **hierarchical models**; be sure to check as well the
//!   documentation of [`model::Context`] for topics such as **self-scheduling**
//!   methods and **event cancellation**,
//! * the [`ports`] module discusses in more details model ports and simulation
//!   endpoints, as well as the ability to **modify and filter messages**
//!   exchanged between ports; it also provides
//!   [`EventSource`](ports::EventSource) and
//!   [`QuerySource`](ports::QuerySource) objects which can be connected to
//!   models just like [`Output`](ports::Output) and
//!   [`Requestor`](ports::Requestor) ports, but for use as simulation
//!   endpoints.
//! * the [`registry`] and [`server`] modules make it possible to manage and
//!   monitor a simulation locally or remotely from a NeXosim Python client,
//! * the [`simulation`] module discusses **mailbox capacity** and pathological
//!   situations that may lead to a **deadlock**,
//! * the [`time`] module introduces the [`time::MonotonicTime`] monotonic
//!   timestamp object and **simulation clocks**.
//! * the [`tracing`] module discusses time-stamping and filtering of `tracing`
//!   events.
#![warn(missing_docs, missing_debug_implementations, unreachable_pub)]
#![cfg_attr(docsrs, feature(doc_cfg))]
#![cfg_attr(docsrs, doc(auto_cfg(hide(feature = "dev-hooks"))))]

pub(crate) mod channel;
pub(crate) mod executor;
mod loom_exports;
pub(crate) mod macros;
pub mod model;
pub mod ports;
pub mod simulation;
pub mod time;
pub(crate) mod util;

<<<<<<< HEAD
#[cfg(feature = "server")]
=======
pub use nexosim_macros::{schedulable, Model};

>>>>>>> 9e53627f
pub mod registry;
#[cfg(feature = "server")]
pub mod server;

#[cfg(feature = "tracing")]
pub mod tracing;

#[cfg(feature = "dev-hooks")]
#[doc(hidden)]
pub mod dev_hooks;

pub use nexosim_macros::{self, Message};
#[doc(hidden)]
pub use schemars::{self, JsonSchema};<|MERGE_RESOLUTION|>--- conflicted
+++ resolved
@@ -496,22 +496,14 @@
 pub(crate) mod macros;
 pub mod model;
 pub mod ports;
-pub mod simulation;
-pub mod time;
-pub(crate) mod util;
-
-<<<<<<< HEAD
-#[cfg(feature = "server")]
-=======
-pub use nexosim_macros::{schedulable, Model};
-
->>>>>>> 9e53627f
 pub mod registry;
 #[cfg(feature = "server")]
 pub mod server;
-
+pub mod simulation;
+pub mod time;
 #[cfg(feature = "tracing")]
 pub mod tracing;
+pub(crate) mod util;
 
 #[cfg(feature = "dev-hooks")]
 #[doc(hidden)]
