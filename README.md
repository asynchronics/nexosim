--- conflicted
+++ resolved
@@ -13,15 +13,9 @@
 >
 > Our new Python front-end for NeXosim provides:
 >
-<<<<<<< HEAD
-> * a simple interface to control and monitor simulations over HTTP/2 or unix domain sockets,
-> * an elegant API for the (de)serialization of Rust types,
-> * `asyncio` support for concurrent simulation control & monitoring.
-=======
 > - a simple interface to control and monitor simulations over HTTP/2 or unix domain sockets,
 > - an elegant API for the (de)serialization of Rust types,
 > - `asyncio` support for concurrent simulation control & monitoring.
->>>>>>> 972ce650
 
 ## Overview
 
